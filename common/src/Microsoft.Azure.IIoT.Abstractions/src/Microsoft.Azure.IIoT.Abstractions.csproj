--- conflicted
+++ resolved
@@ -6,13 +6,4 @@
     <GenerateDocumentationFile>true</GenerateDocumentationFile>
     <Description>Azure Industrial IoT common abstractions and primitives</Description>
   </PropertyGroup>
-  <ItemGroup>
-<<<<<<< HEAD
-    <Folder Include="Hosting\" />
-=======
-    <Compile Remove="Hosting\**" />
-    <EmbeddedResource Remove="Hosting\**" />
-    <None Remove="Hosting\**" />
->>>>>>> dc39771b
-  </ItemGroup>
 </Project>