﻿// ------------------------------------------------------------
//  Copyright (c) Microsoft Corporation.  All rights reserved.
//  Licensed under the MIT License (MIT). See License.txt in the repo root for license information.
// ------------------------------------------------------------

namespace Microsoft.Azure.IIoT.Messaging.SignalR.Services {
    using Microsoft.Azure.IIoT.Auth;
    using Microsoft.Azure.IIoT.Auth.Models;
    using Microsoft.Azure.IIoT.Utils;
    using Microsoft.Azure.IIoT.Services;
    using Microsoft.Azure.SignalR.Management;
    using Microsoft.Extensions.Diagnostics.HealthChecks;
    using System;
    using System.Threading;
    using System.Threading.Tasks;
    using System.Collections.Generic;
    using System.Security.Claims;
    using Serilog;

    /// <summary>
    /// Publish subscriber service built using signalr
    /// </summary>
    public class SignalRServiceHost : IIdentityTokenGenerator, IEndpoint,
<<<<<<< HEAD
        ICallbackInvoker, IGroupRegistration, IHost, IHealthCheck, IDisposable {
=======
        ICallbackInvoker, IGroupRegistration, IHostProcess, IHealthCheck, IDisposable {
>>>>>>> dc39771b

        /// <inheritdoc/>
        public string Resource { get; }

        /// <inheritdoc/>
        public Uri EndpointUrl => new Uri(_serviceManager.GetClientEndpoint(Resource));

        /// <summary>
        /// Create signalR event bus
        /// </summary>
        /// <param name="config"></param>
        /// <param name="logger"></param>
        public SignalRServiceHost(ISignalRServiceConfig config, ILogger logger) {
            _logger = logger ?? throw new ArgumentNullException(nameof(logger));
            if (string.IsNullOrEmpty(config?.SignalRConnString)) {
                throw new ArgumentNullException(nameof(config.SignalRConnString));
            }
            _serviceManager = new ServiceManagerBuilder().WithOptions(option => {
                option.ConnectionString = config.SignalRConnString;
                option.ServiceTransportType = ServiceTransportType.Persistent;
            }).Build();
            Resource = !string.IsNullOrEmpty(config.SignalRHubName) ?
                config.SignalRHubName : "default";
        }

        /// <inheritdoc/>
        public async Task<HealthCheckResult> CheckHealthAsync(
            HealthCheckContext context, CancellationToken ct) {
            var hub = _hub;
            try {
                if (hub == null) {
                    hub = await _serviceManager.CreateHubContextAsync(Resource);
                }
                await hub.Clients.All.SendCoreAsync("ping", new object[0], ct);
                return HealthCheckResult.Healthy();
            }
            catch (Exception ex) {
                return new HealthCheckResult(context.Registration.FailureStatus,
                    exception: ex);
            }
            finally {
                if (hub != _hub) {
                    await hub.DisposeAsync();
                }
            }
        }

        /// <inheritdoc/>
        public async Task StartAsync() {
            try {
                if (_hub != null) {
                    _logger.Debug("SignalR service host already running.");
                    return;
                }
                _logger.Debug("Starting SignalR service host...");
                _hub = await _serviceManager.CreateHubContextAsync(Resource);
                 _logger.Information("SignalR service host started.");
            }
            catch (Exception ex) {
                _logger.Error(ex, "Failed to start SignalR service host.");
                throw ex;
            }
        }

        /// <inheritdoc/>
        public async Task StopAsync() {
            try {
                if (_hub != null) {
                    _logger.Debug("Stopping SignalR service host...");
                    await _hub.DisposeAsync();
                    _logger.Information("SignalR service host stopped.");
                }
            }
            catch (Exception ex) {
                _logger.Warning(ex, "Failed to stop SignalR service host.");
            }
            finally {
                _hub = null;
            }
        }

        /// <inheritdoc/>
        public void Dispose() {
            Try.Op(() => StopAsync().Wait());
        }

        /// <inheritdoc/>
        public IdentityTokenModel GenerateIdentityToken(string userId,
            IList<Claim> claims, TimeSpan? lifeTime) {
            if (string.IsNullOrEmpty(userId)) {
                throw new ArgumentNullException(nameof(userId));
            }
            if (lifeTime == null) {
                lifeTime = TimeSpan.FromMinutes(5);
            }
            return new IdentityTokenModel {
                Identity = userId,
                Key = _serviceManager.GenerateClientAccessToken(
                    Resource, userId, claims, lifeTime),
                Expires = DateTime.UtcNow + lifeTime.Value
            };
        }

        /// <inheritdoc/>
        public Task BroadcastAsync(string method, object[] arguments,
            CancellationToken ct) {
            if (string.IsNullOrEmpty(method)) {
                throw new ArgumentNullException(nameof(method));
            }
            return _hub.Clients.All.SendCoreAsync(method,
                arguments ?? new object[0], ct);
        }

        /// <inheritdoc/>
        public Task UnicastAsync(string target, string method, object[] arguments,
            CancellationToken ct) {
            if (string.IsNullOrEmpty(method)) {
                throw new ArgumentNullException(nameof(method));
            }
            if (string.IsNullOrEmpty(target)) {
                throw new ArgumentNullException(nameof(target));
            }
            return _hub.Clients.User(target).SendCoreAsync(method,
                arguments ?? new object[0], ct);
        }

        /// <inheritdoc/>
        public Task MulticastAsync(string group, string method, object[] arguments,
            CancellationToken ct) {
            if (string.IsNullOrEmpty(method)) {
                throw new ArgumentNullException(nameof(method));
            }
            if (string.IsNullOrEmpty(group)) {
                throw new ArgumentNullException(nameof(group));
            }
            return _hub.Clients.Group(group).SendCoreAsync(method,
                arguments ?? new object[0], ct);
        }

        /// <inheritdoc/>
        public Task SubscribeAsync(string group, string client,
            CancellationToken ct) {
            if (string.IsNullOrEmpty(client)) {
                throw new ArgumentNullException(nameof(client));
            }
            if (string.IsNullOrEmpty(group)) {
                throw new ArgumentNullException(nameof(group));
            }
            return _hub.UserGroups.AddToGroupAsync(client, group, ct);
        }

        /// <inheritdoc/>
        public Task UnsubscribeAsync(string group, string client,
            CancellationToken ct) {
            if (string.IsNullOrEmpty(client)) {
                throw new ArgumentNullException(nameof(client));
            }
            if (string.IsNullOrEmpty(group)) {
                throw new ArgumentNullException(nameof(group));
            }
            return _hub.UserGroups.RemoveFromGroupAsync(client, group, ct);
        }

        private IServiceHubContext _hub;
        private readonly ILogger _logger;
        private readonly IServiceManager _serviceManager;
    }
}<|MERGE_RESOLUTION|>--- conflicted
+++ resolved
@@ -21,11 +21,7 @@
     /// Publish subscriber service built using signalr
     /// </summary>
     public class SignalRServiceHost : IIdentityTokenGenerator, IEndpoint,
-<<<<<<< HEAD
-        ICallbackInvoker, IGroupRegistration, IHost, IHealthCheck, IDisposable {
-=======
         ICallbackInvoker, IGroupRegistration, IHostProcess, IHealthCheck, IDisposable {
->>>>>>> dc39771b
 
         /// <inheritdoc/>
         public string Resource { get; }
