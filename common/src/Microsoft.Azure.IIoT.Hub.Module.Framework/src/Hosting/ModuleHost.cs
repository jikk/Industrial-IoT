--- conflicted
+++ resolved
@@ -15,11 +15,8 @@
     using Serilog;
     using System;
     using System.Collections.Generic;
-<<<<<<< HEAD
-=======
     using System.IO;
     using System.Globalization;
->>>>>>> 4a17a35e
     using System.Linq;
     using System.Threading;
     using System.Threading.Tasks;
