// ------------------------------------------------------------
//  Copyright (c) Microsoft Corporation.  All rights reserved.
//  Licensed under the MIT License (MIT). See License.txt in the repo root for license information.
// ------------------------------------------------------------

namespace Microsoft.Azure.IIoT.Services.OpcUa.Twin.Gateway {
    using Microsoft.Azure.IIoT.Services.OpcUa.Twin.Gateway.Runtime;
    using Microsoft.Azure.IIoT.OpcUa.Gateway.Server;
    using Microsoft.Azure.IIoT.OpcUa.Protocol.Services;
    using Microsoft.Azure.IIoT.OpcUa.Protocol.Transport;
    using Microsoft.Azure.IIoT.OpcUa.Api.Registry;
    using Microsoft.Azure.IIoT.OpcUa.Api.Registry.Clients;
    using Microsoft.Azure.IIoT.OpcUa.Api.Twin.Clients;
    using Microsoft.Azure.IIoT.AspNetCore.Auth;
    using Microsoft.Azure.IIoT.AspNetCore.Auth.Clients;
    using Microsoft.Azure.IIoT.Auth.Server.Default;
    using Microsoft.Azure.IIoT.Auth;
    using Microsoft.Azure.IIoT.Serializers;
    using Microsoft.Azure.IIoT.Http.Default;
    using Microsoft.Azure.IIoT.Http.Ssl;
    using Microsoft.Azure.IIoT.Module.Default;
    using Microsoft.Azure.IIoT.Hub.Client;
    using Microsoft.Extensions.Configuration;
    using Microsoft.Extensions.DependencyInjection;
    using Microsoft.Extensions.Logging;
    using Microsoft.Extensions.Hosting;
    using Microsoft.AspNetCore.Builder;
    using Microsoft.AspNetCore.Hosting;
    using Autofac;
    using Autofac.Extensions.DependencyInjection;
    using System;
    using ILogger = Serilog.ILogger;
    using Prometheus;

    /// <summary>
    /// Webservice startup
    /// </summary>
    public class Startup {

        /// <summary>
        /// Configuration - Initialized in constructor
        /// </summary>
        public Config Config { get; }

        /// <summary>
        /// Service info - Initialized in constructor
        /// </summary>
        public ServiceInfo ServiceInfo { get; } = new ServiceInfo();

        /// <summary>
        /// Current hosting environment - Initialized in constructor
        /// </summary>
        public IWebHostEnvironment Environment { get; }

        /// <summary>
        /// Create startup
        /// </summary>
        /// <param name="env"></param>
        /// <param name="configuration"></param>
        public Startup(IWebHostEnvironment env, IConfiguration configuration) :
            this(env, new Config(new ConfigurationBuilder()
                .AddConfiguration(configuration)
                .AddFromDotEnvFile()
                .AddEnvironmentVariables()
                .AddEnvironmentVariables(EnvironmentVariableTarget.User)
                // Above configuration providers will provide connection
                // details for KeyVault configuration provider.
                .AddFromKeyVault(providerPriority: ConfigurationProviderPriority.Lowest)
                .Build())) {
        }

        /// <summary>
        /// Create startup
        /// </summary>
        /// <param name="env"></param>
        /// <param name="configuration"></param>
        public Startup(IWebHostEnvironment env, Config configuration) {
            Environment = env;
            Config = configuration;
        }

        /// <summary>
        /// This is where you register dependencies, add services to the
        /// container. This method is called by the runtime, before the
        /// Configure method below.
        /// </summary>
        /// <param name="services"></param>
        /// <returns></returns>
        public void ConfigureServices(IServiceCollection services) {

            // services.AddLogging(o => o.AddConsole().AddDebug());

            services.AddHeaderForwarding();
            services.AddCors();
            services.AddHealthChecks();
            services.AddDistributedMemoryCache();

            services.AddHttpsRedirect();
            services.AddAuthentication()
                .AddJwtBearerProvider(AuthProvider.AzureAD)
                .AddJwtBearerProvider(AuthProvider.AuthService);

            // TODO: Remove http client factory and use
            // services.AddHttpClient();

            // Add controllers as services so they'll be resolved.
            services.AddControllers();
        }

        /// <summary>
        /// This method is called by the runtime, after the ConfigureServices
        /// method above and used to add middleware
        /// </summary>
        /// <param name="app"></param>
        /// <param name="appLifetime"></param>
        public void Configure(IApplicationBuilder app, IHostApplicationLifetime appLifetime) {
            var applicationContainer = app.ApplicationServices.GetAutofacRoot();
            var log = applicationContainer.Resolve<ILogger>();

            app.UsePathBase();
            app.UseHeaderForwarding();

            app.UseRouting();
            app.UseHttpMetrics();
            app.EnableCors();

            app.UseJwtBearerAuthentication();
            app.UseAuthorization();
            app.UseHttpsRedirect();

<<<<<<< HEAD
=======
            app.UseMetricServer();
            app.UseHttpMetrics();
>>>>>>> b76af90a
            app.UseEndpoints(endpoints => {
                endpoints.MapMetrics();
                endpoints.MapControllers();
                endpoints.MapHealthChecks("/healthz");
            });
            app.UseOpcUaTransport();

            // If you want to dispose of resources that have been resolved in the
            // application container, register for the "ApplicationStopped" event.
            appLifetime.ApplicationStopped.Register(applicationContainer.Dispose);

            // Print some useful information at bootstrap time
            log.Information("{service} web service started with id {id}",
                ServiceInfo.Name, ServiceInfo.Id);
        }

        /// <summary>
        /// Autofac configuration.
        /// </summary>
        /// <param name="builder"></param>
        public virtual void ConfigureContainer(ContainerBuilder builder) {

            // Register service info and configuration interfaces
            builder.RegisterInstance(ServiceInfo)
                .AsImplementedInterfaces();
            builder.RegisterInstance(Config)
                .AsImplementedInterfaces();
            builder.RegisterInstance(Config.Configuration)
                .AsImplementedInterfaces();

            // Add diagnostics
            builder.AddDiagnostics(Config);

            // Register http client module
            builder.RegisterModule<HttpClientModule>();
#if DEBUG
            builder.RegisterType<NoOpCertValidator>()
                .AsImplementedInterfaces();
#endif
            // Add serializers
            builder.RegisterModule<MessagePackModule>();
            builder.RegisterModule<NewtonSoftJsonModule>();

            // Add service to service authentication
            builder.RegisterModule<WebApiAuthentication>();

            builder.RegisterType<JwtTokenValidator>()
                .AsImplementedInterfaces();

            // Iot hub services
            builder.RegisterType<IoTHubServiceHttpClient>()
                .AsImplementedInterfaces();
            builder.RegisterType<IoTHubMessagingHttpClient>()
                .AsImplementedInterfaces();
            builder.RegisterType<IoTHubTwinMethodClient>()
                .AsImplementedInterfaces();
            builder.RegisterType<ChunkMethodClient>()
                .AsImplementedInterfaces();

            // Register registry micro service adapter
            builder.RegisterType<RegistryServiceClient>()
                .AsImplementedInterfaces();
            builder.RegisterType<RegistryServicesApiAdapter>()
                .AsImplementedInterfaces();

            // Todo: use twin micro service adapter
            builder.RegisterType<TwinModuleControlClient>()
                .AsImplementedInterfaces();

            // Auto start listeners
            builder.RegisterType<TcpChannelListener>()
               // .AutoActivate()
                .AsImplementedInterfaces().SingleInstance();
            builder.RegisterType<WebSocketChannelListener>()
                .AutoActivate()
                .AsImplementedInterfaces().SingleInstance();
            builder.RegisterType<HttpChannelListener>()
                .AutoActivate()
                .AsImplementedInterfaces().SingleInstance();
            builder.RegisterType<StackLogger>()
                .AutoActivate()
                .AsImplementedInterfaces().SingleInstance();

            builder.RegisterType<GatewayServer>()
                .AsImplementedInterfaces().SingleInstance();
            builder.RegisterType<SessionServices>()
                .AsImplementedInterfaces();
            builder.RegisterType<MessageSerializer>()
                .AsImplementedInterfaces();
            builder.RegisterType<VariantEncoderFactory>()
                .AsImplementedInterfaces();
        }
    }
}<|MERGE_RESOLUTION|>--- conflicted
+++ resolved
@@ -128,11 +128,9 @@
             app.UseAuthorization();
             app.UseHttpsRedirect();
 
-<<<<<<< HEAD
-=======
             app.UseMetricServer();
             app.UseHttpMetrics();
->>>>>>> b76af90a
+
             app.UseEndpoints(endpoints => {
                 endpoints.MapMetrics();
                 endpoints.MapControllers();
