--- conflicted
+++ resolved
@@ -47,11 +47,7 @@
         /// <summary>
         /// Current hosting environment - Initialized in constructor
         /// </summary>
-<<<<<<< HEAD
-        public IHostingEnvironment Environment { get; }
-=======
         public IWebHostEnvironment Environment { get; }
->>>>>>> dc39771b
 
         /// <summary>
         /// Create startup
@@ -92,10 +88,7 @@
             // Setup (not enabling yet) CORS
             services.AddCors();
             services.AddHealthChecks();
-<<<<<<< HEAD
-=======
             services.AddDistributedMemoryCache();
->>>>>>> dc39771b
 
             // Add authentication
             services.AddJwtBearerAuthentication(Config, Environment.IsDevelopment());
@@ -104,13 +97,7 @@
             // services.AddHttpClient();
 
             // Add controllers as services so they'll be resolved.
-<<<<<<< HEAD
-            services.AddMvc()
-                .AddApplicationPart(GetType().Assembly)
-                .AddControllersAsServices();
-=======
             services.AddControllers();
->>>>>>> dc39771b
         }
 
         /// <summary>
@@ -119,18 +106,12 @@
         /// </summary>
         /// <param name="app"></param>
         /// <param name="appLifetime"></param>
-<<<<<<< HEAD
-        public void Configure(IApplicationBuilder app, IApplicationLifetime appLifetime) {
-            var applicationContainer = app.ApplicationServices.GetAutofacRoot();
-            var log = applicationContainer.Resolve<ILogger>();
-=======
         public void Configure(IApplicationBuilder app, IHostApplicationLifetime appLifetime) {
             var applicationContainer = app.ApplicationServices.GetAutofacRoot();
             var log = applicationContainer.Resolve<ILogger>();
 
             app.UseRouting();
             app.EnableCors();
->>>>>>> dc39771b
 
             if (Config.AuthRequired) {
                 app.UseAuthentication();
@@ -141,18 +122,10 @@
                 app.UseHttpsRedirection();
             }
 
-<<<<<<< HEAD
-            app.EnableCors();
-            app.UseCorrelation();
-
-            app.UseMvc();
-            app.UseHealthChecks("/healthz");
-=======
             app.UseEndpoints(endpoints => {
                 endpoints.MapControllers();
                 endpoints.MapHealthChecks("/healthz");
             });
->>>>>>> dc39771b
             app.UseOpcUaTransport();
 
             // If you want to dispose of resources that have been resolved in the
