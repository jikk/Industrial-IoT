// ------------------------------------------------------------
//  Copyright (c) Microsoft Corporation.  All rights reserved.
//  Licensed under the MIT License (MIT). See License.txt in the repo root for license information.
// ------------------------------------------------------------

namespace Microsoft.Azure.IIoT.Services.OpcUa.Publisher {
    using Microsoft.Azure.IIoT.Services.OpcUa.Publisher.Auth;
    using Microsoft.Azure.IIoT.Services.OpcUa.Publisher.Runtime;
    using Microsoft.Azure.IIoT.Diagnostics.Runtime;
    using Microsoft.Azure.IIoT.OpcUa.Publisher;
    using Microsoft.Azure.IIoT.OpcUa.Publisher.Deploy;
    using Microsoft.Azure.IIoT.OpcUa.Api.Registry.Clients;
<<<<<<< HEAD
    using Microsoft.Azure.IIoT.AspNetCore.Cors;
    using Microsoft.Azure.IIoT.AspNetCore.Auth;
    using Microsoft.Azure.IIoT.AspNetCore.Auth.Clients;
    using Microsoft.Azure.IIoT.AspNetCore.Correlation;
=======
    using Microsoft.Azure.IIoT.Storage.CosmosDb.Services;
    using Microsoft.Azure.IIoT.Messaging.Default;
    using Microsoft.Azure.IIoT.Messaging.ServiceBus.Clients;
    using Microsoft.Azure.IIoT.Messaging.ServiceBus.Services;
    using Microsoft.Azure.IIoT.Http.Ssl;
    using Microsoft.Azure.IIoT.Http.Default;
>>>>>>> 51558316
    using Microsoft.Azure.IIoT.Auth;
    using Microsoft.Azure.IIoT.Diagnostics.AppInsights.Default;
    using Microsoft.Azure.IIoT.Http.Default;
    using Microsoft.Azure.IIoT.Http.Ssl;
    using Microsoft.Azure.IIoT.Hub.Client;
    using Microsoft.Azure.IIoT.Serializers;
    using Microsoft.Azure.IIoT.Storage.CosmosDb.Services;
    using Microsoft.Azure.IIoT.Utils;
    using Microsoft.ApplicationInsights.Extensibility;
    using Microsoft.AspNetCore.Builder;
    using Microsoft.AspNetCore.Hosting;
    using Microsoft.Extensions.Configuration;
    using Microsoft.Extensions.DependencyInjection;
    using Microsoft.Extensions.Hosting;
    using Microsoft.Extensions.Logging;
    using Microsoft.OpenApi.Models;
    using Autofac;
    using Autofac.Extensions.DependencyInjection;
    using Prometheus;
    using System;
    using ILogger = Serilog.ILogger;

    /// <summary>
    /// Webservice startup
    /// </summary>
    public class Startup {

        /// <summary>
        /// Configuration - Initialized in constructor
        /// </summary>
        public Config Config { get; }

        /// <summary>
        /// Service info - Initialized in constructor
        /// </summary>
        public ServiceInfo ServiceInfo { get; } = new ServiceInfo();

        /// <summary>
        /// Current hosting environment - Initialized in constructor
        /// </summary>
        public IWebHostEnvironment Environment { get; }

        /// <summary>
        /// Create startup
        /// </summary>
        /// <param name="env"></param>
        /// <param name="configuration"></param>
        public Startup(IWebHostEnvironment env, IConfiguration configuration) :
            this(env, new Config(new ConfigurationBuilder()
                .AddConfiguration(configuration)
                .AddFromDotEnvFile()
                .AddEnvironmentVariables()
                .AddEnvironmentVariables(EnvironmentVariableTarget.User)
                // Above configuration providers will provide connection
                // details for KeyVault configuration provider.
                .AddFromKeyVault(providerPriority: ConfigurationProviderPriority.Lowest)
                .Build())) {
        }

        /// <summary>
        /// Create startup
        /// </summary>
        /// <param name="env"></param>
        /// <param name="configuration"></param>
        public Startup(IWebHostEnvironment env, Config configuration) {
            Environment = env;
            Config = configuration;
        }

        /// <summary>
        /// Configure services
        /// </summary>
        /// <param name="services"></param>
        /// <returns></returns>
        public void ConfigureServices(IServiceCollection services) {

            // services.AddLogging(o => o.AddConsole().AddDebug());

            services.AddHeaderForwarding();
            services.AddCors();
            services.AddHealthChecks();
            services.AddDistributedMemoryCache();

            services.AddHttpsRedirect();
            services.AddAuthentication()
                .AddJwtBearerProvider(AuthProvider.AzureAD)
                .AddJwtBearerProvider(AuthProvider.AuthService);
            services.AddAuthorizationPolicies(
                Policies.RoleMapping,
                Policies.CanRead,
                Policies.CanWrite,
                Policies.CanPublish);

            // TODO: Remove http client factory and use
            // services.AddHttpClient();

            // Add controllers as services so they'll be resolved.
            services.AddControllers().AddSerializers();
            services.AddSwagger(ServiceInfo.Name, ServiceInfo.Description);

            // Enable Application Insights telemetry collection.
            services.AddApplicationInsightsTelemetry(Config.InstrumentationKey);
            services.AddSingleton<ITelemetryInitializer, ApplicationInsightsTelemetryInitializer>();
        }

        /// <summary>
        /// This method is called by the runtime, after the ConfigureServices
        /// method above and used to add middleware
        /// </summary>
        /// <param name="app"></param>
        /// <param name="appLifetime"></param>
        public void Configure(IApplicationBuilder app, IHostApplicationLifetime appLifetime) {
            var applicationContainer = app.ApplicationServices.GetAutofacRoot();
            var log = applicationContainer.Resolve<ILogger>();

            app.UsePathBase();
            app.UseHeaderForwarding();

            app.UseRouting();
            app.UseHttpMetrics();
            app.EnableCors();

            app.UseJwtBearerAuthentication();
            app.UseAuthorization();
            app.UseHttpsRedirect();

            app.UseCorrelation();
            app.UseSwagger();

            app.UseEndpoints(endpoints => {
                endpoints.MapMetrics();
                endpoints.MapControllers();
                endpoints.MapHealthChecks("/healthz");
            });

            // If you want to dispose of resources that have been resolved in the
            // application container, register for the "ApplicationStopped" event.
            appLifetime.ApplicationStopped.Register(applicationContainer.Dispose);

            // Print some useful information at bootstrap time
            log.Information("{service} web service started with id {id}",
                ServiceInfo.Name, ServiceInfo.Id);
        }

        /// <summary>
        /// Autofac configuration.
        /// </summary>
        /// <param name="builder"></param>
        public virtual void ConfigureContainer(ContainerBuilder builder) {

            // Register service info and configuration interfaces
            builder.RegisterInstance(ServiceInfo)
                .AsImplementedInterfaces();
            builder.RegisterInstance(Config)
                .AsImplementedInterfaces();
            builder.RegisterInstance(Config.Configuration)
                .AsImplementedInterfaces();

            // Add diagnostics
            builder.AddDiagnostics(Config);

            // Register http client module
            builder.RegisterModule<HttpClientModule>();
#if DEBUG
            builder.RegisterType<NoOpCertValidator>()
                .AsImplementedInterfaces();
#endif
            // Add serializers
            builder.RegisterModule<MessagePackModule>();
            builder.RegisterModule<NewtonSoftJsonModule>();

            // Add service to service authentication
            builder.RegisterModule<WebApiAuthentication>();

            // CORS setup
            builder.RegisterType<CorsSetup>()
                .AsImplementedInterfaces();

            // Register event bus for event publishing
            builder.RegisterType<EventBusHost>()
                .AsImplementedInterfaces().SingleInstance();
            builder.RegisterType<ServiceBusClientFactory>()
                .AsImplementedInterfaces();
            builder.RegisterType<ServiceBusEventBus>()
                .AsImplementedInterfaces().SingleInstance();

            // ... Publisher services
            builder.RegisterModule<PublisherServices>();
            builder.RegisterType<CosmosDbServiceClient>()
                .AsImplementedInterfaces();

            //   // TODO: Enable as API so edge can call
            // Bulk loading from edge
            //   builder.RegisterType<NodeSetProcessor>()
            //       .AsImplementedInterfaces();
            //   builder.RegisterType<BulkPublishHandler>()
            //       .AsImplementedInterfaces();

            // Registry services are required to lookup endpoints.
            builder.RegisterType<RegistryServicesApiAdapter>()
                .AsImplementedInterfaces();
            builder.RegisterType<RegistryServiceClient>()
                .AsImplementedInterfaces();

            // Auto Deploy publisher module
            builder.RegisterType<IoTHubConfigurationClient>()
                .AsImplementedInterfaces();
            builder.RegisterType<LogAnalyticsConfig>()
                .AsImplementedInterfaces().SingleInstance();
            builder.RegisterType<IoTHubPublisherDeployment>()
                .AsImplementedInterfaces().SingleInstance();

            // ... and auto start
            builder.RegisterType<HostAutoStart>()
                .AutoActivate()
                .AsImplementedInterfaces().SingleInstance();
        }
    }
}<|MERGE_RESOLUTION|>--- conflicted
+++ resolved
@@ -10,34 +10,28 @@
     using Microsoft.Azure.IIoT.OpcUa.Publisher;
     using Microsoft.Azure.IIoT.OpcUa.Publisher.Deploy;
     using Microsoft.Azure.IIoT.OpcUa.Api.Registry.Clients;
-<<<<<<< HEAD
-    using Microsoft.Azure.IIoT.AspNetCore.Cors;
-    using Microsoft.Azure.IIoT.AspNetCore.Auth;
-    using Microsoft.Azure.IIoT.AspNetCore.Auth.Clients;
-    using Microsoft.Azure.IIoT.AspNetCore.Correlation;
-=======
     using Microsoft.Azure.IIoT.Storage.CosmosDb.Services;
     using Microsoft.Azure.IIoT.Messaging.Default;
     using Microsoft.Azure.IIoT.Messaging.ServiceBus.Clients;
     using Microsoft.Azure.IIoT.Messaging.ServiceBus.Services;
     using Microsoft.Azure.IIoT.Http.Ssl;
     using Microsoft.Azure.IIoT.Http.Default;
->>>>>>> 51558316
     using Microsoft.Azure.IIoT.Auth;
     using Microsoft.Azure.IIoT.Diagnostics.AppInsights.Default;
-    using Microsoft.Azure.IIoT.Http.Default;
-    using Microsoft.Azure.IIoT.Http.Ssl;
     using Microsoft.Azure.IIoT.Hub.Client;
     using Microsoft.Azure.IIoT.Serializers;
-    using Microsoft.Azure.IIoT.Storage.CosmosDb.Services;
     using Microsoft.Azure.IIoT.Utils;
+    using Microsoft.Azure.IIoT.AspNetCore.Auth;
+    using Microsoft.Azure.IIoT.AspNetCore.Auth.Clients;
+    using Microsoft.Azure.IIoT.AspNetCore.Cors;
+    using Microsoft.Azure.IIoT.AspNetCore.Correlation;
     using Microsoft.ApplicationInsights.Extensibility;
-    using Microsoft.AspNetCore.Builder;
-    using Microsoft.AspNetCore.Hosting;
     using Microsoft.Extensions.Configuration;
     using Microsoft.Extensions.DependencyInjection;
     using Microsoft.Extensions.Hosting;
     using Microsoft.Extensions.Logging;
+    using Microsoft.AspNetCore.Builder;
+    using Microsoft.AspNetCore.Hosting;
     using Microsoft.OpenApi.Models;
     using Autofac;
     using Autofac.Extensions.DependencyInjection;
