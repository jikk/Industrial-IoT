--- conflicted
+++ resolved
@@ -31,11 +31,7 @@
     public class Config : DiagnosticsConfig, IWebHostConfig, IIoTHubConfig,
         ICorsConfig, IOpenApiConfig, IServiceBusConfig,
         ICosmosDbConfig, IItemContainerConfig, IForwardedHeadersConfig,
-<<<<<<< HEAD
-        IContainerRegistryConfig, IRoleConfig {
-=======
-        IContainerRegistryConfig, ILogWorkspaceConfig {
->>>>>>> 9310324a
+        IContainerRegistryConfig, ILogWorkspaceConfig, IRoleConfig {
 
         /// <inheritdoc/>
         public bool UseRoles => GetBoolOrDefault(PcsVariable.PCS_AUTH_ROLES);
