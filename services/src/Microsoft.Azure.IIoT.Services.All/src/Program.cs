--- conflicted
+++ resolved
@@ -6,11 +6,7 @@
 namespace Microsoft.Azure.IIoT.Services.All {
     using Microsoft.Azure.IIoT.Diagnostics;
     using Microsoft.AspNetCore.Hosting;
-<<<<<<< HEAD
-    using Microsoft.Azure.IIoT.Diagnostics;
-=======
     using Microsoft.Extensions.Hosting;
->>>>>>> dc39771b
     using Autofac.Extensions.Hosting;
     using Serilog;
 
@@ -26,11 +22,7 @@
         public static void Main(string[] args) {
             Log.Logger = ConsoleLogger.Create();
             LogControl.Level.MinimumLevel = Serilog.Events.LogEventLevel.Debug;
-<<<<<<< HEAD
-            CreateWebHostBuilder(args).Build().Run();
-=======
             CreateHostBuilder(args).Build().Run();
->>>>>>> dc39771b
         }
 
         /// <summary>
@@ -38,14 +30,6 @@
         /// </summary>
         /// <param name="args"></param>
         /// <returns></returns>
-<<<<<<< HEAD
-        public static IWebHostBuilder CreateWebHostBuilder(string[] args) {
-            return WebHost.CreateDefaultBuilder<Startup>(args)
-                .UseUrls("http://*:9080")
-                .UseAutofac()
-                .UseSerilog()
-                .UseKestrel(o => o.AddServerHeader = false);
-=======
         public static IHostBuilder CreateHostBuilder(string[] args) {
             return Host.CreateDefaultBuilder(args)
                 .UseAutofac()
@@ -54,7 +38,6 @@
                     .UseSerilog()
                     .UseStartup<Startup>()
                     .UseKestrel(o => o.AddServerHeader = false));
->>>>>>> dc39771b
         }
     }
 }