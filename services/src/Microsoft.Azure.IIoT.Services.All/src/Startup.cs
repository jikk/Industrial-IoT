﻿// ------------------------------------------------------------
//  Copyright (c) Microsoft Corporation.  All rights reserved.
//  Licensed under the MIT License (MIT). See License.txt in the repo root for license information.
// ------------------------------------------------------------

namespace Microsoft.Azure.IIoT.Services.All {
    using Microsoft.Azure.IIoT.Services.All.Runtime;
    using Microsoft.Azure.IIoT.Utils;
    using Microsoft.AspNetCore.Builder;
    using Microsoft.AspNetCore.Hosting;
    using Microsoft.Extensions.Configuration;
    using Microsoft.Extensions.DependencyInjection;
    using Autofac.Extensions.DependencyInjection;
    using Autofac;
    using System;
    using System.Threading.Tasks;
    using System.Threading;
    using System.Linq;
    using Microsoft.Extensions.Diagnostics.HealthChecks;
<<<<<<< HEAD
=======
    using Microsoft.Extensions.Hosting;
>>>>>>> dc39771b

    /// <summary>
    /// Mono app startup
    /// </summary>
    public class Startup {

        /// <summary>
        /// Configuration - Initialized in constructor
        /// </summary>
        public Config Config { get; }

        /// <summary>
        /// Hosting environment
        /// </summary>
        public IWebHostEnvironment Environment { get; }

        /// <summary>
        /// Create startup
        /// </summary>
        /// <param name="env"></param>
        /// <param name="configuration"></param>
<<<<<<< HEAD
        public Startup(IHostingEnvironment env, IConfiguration configuration) :
=======
        public Startup(IWebHostEnvironment env, IConfiguration configuration) :
>>>>>>> dc39771b
            this(env, new Config(new ConfigurationBuilder()
                .AddConfiguration(configuration)
                .AddEnvironmentVariables()
                .AddEnvironmentVariables(EnvironmentVariableTarget.User)
                .AddFromDotEnvFile()
                .AddFromKeyVault()
                .Build())) {
        }

        /// <summary>
        /// Create startup
        /// </summary>
        /// <param name="env"></param>
        /// <param name="configuration"></param>
<<<<<<< HEAD
        public Startup(IHostingEnvironment env, Config configuration) {
=======
        public Startup(IWebHostEnvironment env, Config configuration) {
>>>>>>> dc39771b
            Environment = env;
            Config = configuration;
        }

        /// <summary>
        /// Configure services
        /// </summary>
        /// <param name="services"></param>
        /// <returns></returns>
        public void ConfigureServices(IServiceCollection services) {

            services.AddHttpContextAccessor();
            services.AddHealthChecks();
<<<<<<< HEAD
=======
            services.AddDistributedMemoryCache();
>>>>>>> dc39771b
        }

        /// <summary>
        /// Configure the application
        /// </summary>
        /// <param name="app"></param>
        /// <param name="appLifetime"></param>
<<<<<<< HEAD
        public void Configure(IApplicationBuilder app, IApplicationLifetime appLifetime) {
=======
        public void Configure(IApplicationBuilder app, IHostApplicationLifetime appLifetime) {
>>>>>>> dc39771b
            var applicationContainer = app.ApplicationServices.GetAutofacRoot();

            if (Config.HttpsRedirectPort > 0) {
                app.UseHsts();
                app.UseHttpsRedirection();
            }

            // Configure branches for business
            app.UseWelcomePage("/");

            app.AddStartupBranch<OpcUa.Registry.Startup>("/registry");
            app.AddStartupBranch<OpcUa.Registry.Onboarding.Startup>("/onboarding");
            app.AddStartupBranch<OpcUa.Vault.Startup>("/vault");
            app.AddStartupBranch<OpcUa.Twin.Startup>("/twin");
            app.AddStartupBranch<OpcUa.Twin.Gateway.Startup>("/ua");
            app.AddStartupBranch<OpcUa.Twin.History.Startup>("/history");
            app.AddStartupBranch<OpcUa.Publisher.Startup>("/publisher");
            app.AddStartupBranch<Common.Jobs.Startup>("/jobs");
            app.AddStartupBranch<Common.Jobs.Edge.Startup>("/edge/jobs");
            app.AddStartupBranch<Common.Configuration.Startup>("/configuration");
            app.AddStartupBranch<Common.Hub.Edgemanager.Startup>("/edge/manage");

            app.UseHealthChecks("/healthz");

            // Start processors
<<<<<<< HEAD
            applicationContainer.Resolve<IHost>().StartAsync().Wait();
=======
            applicationContainer.Resolve<IHostProcess>().StartAsync().Wait();
>>>>>>> dc39771b

            // If you want to dispose of resources that have been resolved in the
            // application container, register for the "ApplicationStopped" event.
            appLifetime.ApplicationStopped.Register(applicationContainer.Dispose);
        }

        /// <summary>
        /// Configure Autofac container
        /// </summary>
        /// <param name="builder"></param>
        public void ConfigureContainer(ContainerBuilder builder) {

            // Add diagnostics based on configuration
            builder.AddDiagnostics(Config);
            builder.RegisterInstance(Config.Configuration);

            builder.RegisterType<ProcessorHost>()
                .AsImplementedInterfaces().SingleInstance();
        }

        /// <summary>
        /// Injected processor host
        /// </summary>
<<<<<<< HEAD
        private sealed class ProcessorHost : IHost, IStartable, IDisposable, IHealthCheck {
=======
        private sealed class ProcessorHost : IHostProcess, IStartable, IDisposable, IHealthCheck {
>>>>>>> dc39771b

            /// <inheritdoc/>
            public void Start() {
                _cts = new CancellationTokenSource();

                var args = new string[0]; // TODO Arguments from original configuration?

                _runner = Task.WhenAll(new[] {
                    Task.Run(() => Processor.Telemetry.Program.Main(args), _cts.Token),
                    Task.Run(() => Common.Identity.Program.Main(args), _cts.Token),
                    Task.Run(() => Common.Hub.Fileupload.Program.Main(args), _cts.Token),
                    Task.Run(() => OpcUa.Registry.Discovery.Program.Main(args), _cts.Token),
                    Task.Run(() => OpcUa.Registry.Events.Program.Main(args), _cts.Token),
                    Task.Run(() => OpcUa.Registry.Security.Program.Main(args), _cts.Token),
                    Task.Run(() => OpcUa.Twin.Import.Program.Main(args), _cts.Token),
                });
            }

            /// <inheritdoc/>
            public Task StartAsync() {
                Start();
                return Task.CompletedTask;
            }

            /// <inheritdoc/>
            public async Task StopAsync() {
                _cts.Cancel();
                try {
                    await _runner;
                }
                catch (AggregateException aex) {
                    if (aex.InnerExceptions.All(e => e is OperationCanceledException)) {
                        return;
                    }
                    throw aex;
                }
            }

            /// <inheritdoc/>
            public void Dispose() {
                Try.Async(StopAsync).Wait();
                _cts?.Dispose();
            }

            /// <inheritdoc/>
            public Task<HealthCheckResult> CheckHealthAsync(HealthCheckContext context,
                CancellationToken cancellationToken) {
                return Task.FromResult(_runner == null || !_runner.IsFaulted ?
                    HealthCheckResult.Healthy() :
                    new HealthCheckResult(HealthStatus.Unhealthy, null, _runner.Exception));
            }

            private Task _runner;
            private CancellationTokenSource _cts;
        }
    }
}<|MERGE_RESOLUTION|>--- conflicted
+++ resolved
@@ -10,17 +10,14 @@
     using Microsoft.AspNetCore.Hosting;
     using Microsoft.Extensions.Configuration;
     using Microsoft.Extensions.DependencyInjection;
+    using Microsoft.Extensions.Diagnostics.HealthChecks;
+    using Microsoft.Extensions.Hosting;
     using Autofac.Extensions.DependencyInjection;
     using Autofac;
     using System;
     using System.Threading.Tasks;
     using System.Threading;
     using System.Linq;
-    using Microsoft.Extensions.Diagnostics.HealthChecks;
-<<<<<<< HEAD
-=======
-    using Microsoft.Extensions.Hosting;
->>>>>>> dc39771b
 
     /// <summary>
     /// Mono app startup
@@ -42,11 +39,7 @@
         /// </summary>
         /// <param name="env"></param>
         /// <param name="configuration"></param>
-<<<<<<< HEAD
-        public Startup(IHostingEnvironment env, IConfiguration configuration) :
-=======
         public Startup(IWebHostEnvironment env, IConfiguration configuration) :
->>>>>>> dc39771b
             this(env, new Config(new ConfigurationBuilder()
                 .AddConfiguration(configuration)
                 .AddEnvironmentVariables()
@@ -61,11 +54,7 @@
         /// </summary>
         /// <param name="env"></param>
         /// <param name="configuration"></param>
-<<<<<<< HEAD
-        public Startup(IHostingEnvironment env, Config configuration) {
-=======
         public Startup(IWebHostEnvironment env, Config configuration) {
->>>>>>> dc39771b
             Environment = env;
             Config = configuration;
         }
@@ -76,13 +65,9 @@
         /// <param name="services"></param>
         /// <returns></returns>
         public void ConfigureServices(IServiceCollection services) {
-
             services.AddHttpContextAccessor();
             services.AddHealthChecks();
-<<<<<<< HEAD
-=======
             services.AddDistributedMemoryCache();
->>>>>>> dc39771b
         }
 
         /// <summary>
@@ -90,11 +75,7 @@
         /// </summary>
         /// <param name="app"></param>
         /// <param name="appLifetime"></param>
-<<<<<<< HEAD
-        public void Configure(IApplicationBuilder app, IApplicationLifetime appLifetime) {
-=======
         public void Configure(IApplicationBuilder app, IHostApplicationLifetime appLifetime) {
->>>>>>> dc39771b
             var applicationContainer = app.ApplicationServices.GetAutofacRoot();
 
             if (Config.HttpsRedirectPort > 0) {
@@ -120,11 +101,7 @@
             app.UseHealthChecks("/healthz");
 
             // Start processors
-<<<<<<< HEAD
-            applicationContainer.Resolve<IHost>().StartAsync().Wait();
-=======
             applicationContainer.Resolve<IHostProcess>().StartAsync().Wait();
->>>>>>> dc39771b
 
             // If you want to dispose of resources that have been resolved in the
             // application container, register for the "ApplicationStopped" event.
@@ -148,11 +125,7 @@
         /// <summary>
         /// Injected processor host
         /// </summary>
-<<<<<<< HEAD
-        private sealed class ProcessorHost : IHost, IStartable, IDisposable, IHealthCheck {
-=======
         private sealed class ProcessorHost : IHostProcess, IStartable, IDisposable, IHealthCheck {
->>>>>>> dc39771b
 
             /// <inheritdoc/>
             public void Start() {
