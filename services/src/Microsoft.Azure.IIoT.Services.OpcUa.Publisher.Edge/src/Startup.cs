--- conflicted
+++ resolved
@@ -5,16 +5,8 @@
 
 namespace Microsoft.Azure.IIoT.Services.OpcUa.Publisher.Edge {
     using Microsoft.Azure.IIoT.Services.OpcUa.Publisher.Edge.Runtime;
-<<<<<<< HEAD
-    using Microsoft.Azure.IIoT.OpcUa.Publisher.Jobs;
-    using Microsoft.Azure.IIoT.OpcUa.Publisher.Storage.Database;
-    using Microsoft.Azure.IIoT.OpcUa.Publisher.Services;
-    using Microsoft.Azure.IIoT.OpcUa.Api.Publisher.Clients;
-    using Microsoft.Azure.IIoT.OpcUa.Api.Registry;
-=======
     using Microsoft.Azure.IIoT.OpcUa.Publisher;
     using Microsoft.Azure.IIoT.OpcUa.Publisher.Services;
->>>>>>> f8e8586f
     using Microsoft.Azure.IIoT.OpcUa.Api.Registry.Clients;
     using Microsoft.Azure.IIoT.OpcUa.Protocol.Services;
     using Microsoft.Azure.IIoT.AspNetCore.Storage;
@@ -23,10 +15,6 @@
     using Microsoft.Azure.IIoT.AspNetCore.Auth;
     using Microsoft.Azure.IIoT.AspNetCore.Auth.Clients;
     using Microsoft.Azure.IIoT.Hub.Client;
-<<<<<<< HEAD
-    using Microsoft.Azure.IIoT.Hub.Auth;
-=======
->>>>>>> f8e8586f
     using Microsoft.Azure.IIoT.Http.Default;
     using Microsoft.Azure.IIoT.Http.Ssl;
     using Microsoft.Azure.IIoT.Serializers;
@@ -194,42 +182,6 @@
             builder.RegisterType<CorsSetup>()
                 .AsImplementedInterfaces();
 
-<<<<<<< HEAD
-            // Registry services to lookup endpoints.
-            builder.RegisterType<RegistryServicesApiAdapter>()
-                .AsImplementedInterfaces();
-            builder.RegisterType<RegistryServiceClient>()
-                .AsImplementedInterfaces();
-
-            // Create Publish jobs using ...
-            builder.RegisterType<PublisherJobService>()
-                .AsImplementedInterfaces();
-            builder.RegisterType<PublisherJobSerializer>()
-                .AsImplementedInterfaces();
-
-            // ... job services and dependencies
-            builder.RegisterType<DefaultJobService>()
-                .AsImplementedInterfaces().SingleInstance();
-            builder.RegisterType<JobDatabase>()
-                .AsImplementedInterfaces().SingleInstance();
-            builder.RegisterType<WorkerDatabase>()
-                .AsImplementedInterfaces().SingleInstance();
-            builder.RegisterType<CosmosDbServiceClient>()
-                .AsImplementedInterfaces();
-            builder.RegisterType<DefaultJobService>()
-                .AsImplementedInterfaces().SingleInstance();
-            builder.RegisterType<IoTHubJobConfigurationHandler>()
-                .AsImplementedInterfaces();
-            builder.RegisterType<IoTHubServiceHttpClient>()
-                .AsImplementedInterfaces();
-
-            // Orchestrator
-            builder.RegisterType<DefaultJobOrchestrator>()
-                .AsImplementedInterfaces().SingleInstance();
-            builder.RegisterType<DefaultDemandMatcher>()
-                .AsImplementedInterfaces();
-            builder.RegisterType<IdentityTokenValidator>()
-=======
             // ... Publisher services
             builder.RegisterModule<PublisherServices>();
             builder.RegisterType<CosmosDbServiceClient>()
@@ -242,20 +194,13 @@
                 .AsImplementedInterfaces();
 
             builder.RegisterType<CosmosDbServiceClient>()
->>>>>>> f8e8586f
+                .AsImplementedInterfaces();
+            builder.RegisterType<IoTHubServiceHttpClient>()
+                .AsImplementedInterfaces();
+
+            builder.RegisterType<IoTHubSasTokenValidator>()
                 .AsImplementedInterfaces();
             builder.RegisterType<DistributedProtectedCache>()
-                .AsImplementedInterfaces();
-
-            builder.RegisterType<IoTHubSasTokenValidator>()
-                .AsImplementedInterfaces();
-            builder.RegisterType<DistributedProtectedCache>()
-                .AsImplementedInterfaces();
-
-            // Bulk loading from edge
-            builder.RegisterType<NodeSetProcessor>()
-                .AsImplementedInterfaces();
-            builder.RegisterType<BulkPublishHandler>()
                 .AsImplementedInterfaces();
 
             // Bulk loading from edge
