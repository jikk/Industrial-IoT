// ------------------------------------------------------------
//  Copyright (c) Microsoft Corporation.  All rights reserved.
//  Licensed under the MIT License (MIT). See License.txt in the repo root for license information.
// ------------------------------------------------------------

namespace Microsoft.Azure.IIoT.Services.OpcUa.Registry.Sync {
<<<<<<< HEAD
    using Microsoft.Azure.IIoT.Services.OpcUa.Registry.Sync.Runtime;
    using Microsoft.Azure.IIoT.OpcUa.Registry.Handlers;
    using Microsoft.Azure.IIoT.OpcUa.Registry.Services;
    using Microsoft.Azure.IIoT.OpcUa.Registry;
    using Microsoft.Azure.IIoT.OpcUa.Api.Registry.Clients;
    using Microsoft.Azure.IIoT.OpcUa.Api.Twin.Clients;
    using Microsoft.Azure.IIoT.OpcUa.Api.Publisher.Clients;
=======

    using Autofac;
    using Autofac.Extensions.DependencyInjection;
    using Microsoft.Azure.IIoT.Agent.Framework.Jobs;
    using Microsoft.Azure.IIoT.AspNetCore.Diagnostics.Default;
    using Microsoft.Azure.IIoT.Auth.Clients;
    using Microsoft.Azure.IIoT.Auth.IoTHub;
    using Microsoft.Azure.IIoT.Crypto.Default;
>>>>>>> 84294025
    using Microsoft.Azure.IIoT.Http.Default;
    using Microsoft.Azure.IIoT.Http.Ssl;
    using Microsoft.Azure.IIoT.Hub.Client;
    using Microsoft.Azure.IIoT.Serializers;
    using Microsoft.Azure.IIoT.Tasks.Default;
    using Microsoft.Azure.IIoT.Auth.Clients;
    using Microsoft.Azure.IIoT.Module.Default;
    using Microsoft.Azure.IIoT.Messaging.Default;
    using Microsoft.Azure.IIoT.Messaging.ServiceBus.Clients;
    using Microsoft.Azure.IIoT.Messaging.ServiceBus.Services;
    using Microsoft.Extensions.Configuration;
    using Microsoft.Extensions.DependencyInjection;
    using Microsoft.Extensions.Hosting;
    using Autofac;
    using Autofac.Extensions.DependencyInjection;
    using Serilog;
    using System;

    /// <summary>
    /// Sync service handles jobs out of process for other services.
    /// </summary>
    public class Program {

        /// <summary>
        /// Main entry point for Sync service
        /// </summary>
        /// <param name="args"></param>
        public static void Main(string[] args) {
            CreateHostBuilder(args).Build().Run();
        }

        /// <summary>
        /// Create host builder
        /// </summary>
        /// <param name="args"></param>
        /// <returns></returns>
        public static IHostBuilder CreateHostBuilder(string[] args) {
            return Host.CreateDefaultBuilder(args)
                .ConfigureHostConfiguration(configHost => {
                    configHost.AddFromDotEnvFile()
                    .AddEnvironmentVariables()
                    .AddEnvironmentVariables(EnvironmentVariableTarget.User)
                    // Above configuration providers will provide connection
                    // details for KeyVault configuration provider.
                    .AddFromKeyVault(providerPriority: ConfigurationProviderPriority.Lowest);
                })
                .UseServiceProviderFactory(new AutofacServiceProviderFactory())
                .ConfigureContainer<ContainerBuilder>((hostBuilderContext, builder) => {
                    // registering services in the Autofac ContainerBuilder
                    ConfigureContainer(builder, hostBuilderContext.Configuration);
                })
                .ConfigureServices((hostBuilderContext, services) => {
                    services.AddHostedService<HostStarterService>();
                })
                .UseSerilog();
        }

        /// <summary>
        /// Autofac configuration.
        /// </summary>
        /// <param name="builder"></param>
        /// <param name="configuration"></param>
        public static ContainerBuilder ConfigureContainer(ContainerBuilder builder,
            IConfiguration configuration) {

            var serviceInfo = new ServiceInfo();
            var config = new Config(configuration);

            builder.RegisterInstance(serviceInfo)
                .AsImplementedInterfaces();

            // Register configuration interfaces
            builder.RegisterInstance(config)
                .AsSelf()
                .AsImplementedInterfaces();
            builder.RegisterInstance(config.Configuration)
                .AsImplementedInterfaces();

            // Add Application Insights dependency tracking.
            builder.AddDependencyTracking(config, serviceInfo);

            // Add diagnostics
            builder.AddDiagnostics(config);

            // Register http client module
            builder.RegisterModule<HttpClientModule>();
#if DEBUG
            builder.RegisterType<NoOpCertValidator>()
                .AsImplementedInterfaces();
#endif
            // Add serializers
            builder.RegisterModule<NewtonSoftJsonModule>();

            // Add unattended authentication
            builder.RegisterModule<UnattendedAuthentication>();

            // Iot hub services
            builder.RegisterType<IoTHubServiceHttpClient>()
                .AsImplementedInterfaces();
            builder.RegisterType<IoTHubTwinMethodClient>()
                .AsImplementedInterfaces();
            builder.RegisterType<ChunkMethodClient>()
                .AsImplementedInterfaces();

            // Register event bus
            builder.RegisterType<EventBusHost>()
                .AsImplementedInterfaces().SingleInstance();
            builder.RegisterType<ServiceBusClientFactory>()
                .AsImplementedInterfaces();
            builder.RegisterType<ServiceBusEventBus>()
                .AsImplementedInterfaces().SingleInstance();

            // Prometheus metric server
            builder.RegisterType<MetricServerHost>()
                .AsImplementedInterfaces().SingleInstance();

            // Register task processor
            builder.RegisterType<TaskProcessor>()
                .AsImplementedInterfaces().SingleInstance();

            // Handle discovery request and pass to all edges
            builder.RegisterModule<RegistryServices>();
            builder.RegisterType<DiscoveryRequestHandler>()
                .AsImplementedInterfaces();
            builder.RegisterType<DiscovererModuleClient>()
                .AsImplementedInterfaces();
            builder.RegisterType<DiscoveryMultiplexer>()
                .AsImplementedInterfaces().SingleInstance();

            // Supervisor Activation and Settings sync
            builder.RegisterType<TwinModuleActivationClient>()
                .AsImplementedInterfaces();
            builder.RegisterType<TwinModuleCertificateClient>()
                .AsImplementedInterfaces();
            builder.RegisterType<TwinModuleDiagnosticsClient>()
                .AsImplementedInterfaces();
            builder.RegisterType<PublisherModuleActivationClient>()
                .AsImplementedInterfaces();

            builder.RegisterType<ActivationSyncHost>()
                .AsImplementedInterfaces().SingleInstance();
            builder.RegisterType<SettingsSyncHost>()
                .AsImplementedInterfaces().SingleInstance();
            builder.RegisterType<OrchestrationHost>()
                .AsImplementedInterfaces().SingleInstance();

            return builder;
        }
    }
}<|MERGE_RESOLUTION|>--- conflicted
+++ resolved
@@ -4,7 +4,6 @@
 // ------------------------------------------------------------
 
 namespace Microsoft.Azure.IIoT.Services.OpcUa.Registry.Sync {
-<<<<<<< HEAD
     using Microsoft.Azure.IIoT.Services.OpcUa.Registry.Sync.Runtime;
     using Microsoft.Azure.IIoT.OpcUa.Registry.Handlers;
     using Microsoft.Azure.IIoT.OpcUa.Registry.Services;
@@ -12,22 +11,13 @@
     using Microsoft.Azure.IIoT.OpcUa.Api.Registry.Clients;
     using Microsoft.Azure.IIoT.OpcUa.Api.Twin.Clients;
     using Microsoft.Azure.IIoT.OpcUa.Api.Publisher.Clients;
-=======
-
-    using Autofac;
-    using Autofac.Extensions.DependencyInjection;
-    using Microsoft.Azure.IIoT.Agent.Framework.Jobs;
+    using Microsoft.Azure.IIoT.Auth.Clients;
     using Microsoft.Azure.IIoT.AspNetCore.Diagnostics.Default;
-    using Microsoft.Azure.IIoT.Auth.Clients;
-    using Microsoft.Azure.IIoT.Auth.IoTHub;
-    using Microsoft.Azure.IIoT.Crypto.Default;
->>>>>>> 84294025
     using Microsoft.Azure.IIoT.Http.Default;
     using Microsoft.Azure.IIoT.Http.Ssl;
     using Microsoft.Azure.IIoT.Hub.Client;
     using Microsoft.Azure.IIoT.Serializers;
     using Microsoft.Azure.IIoT.Tasks.Default;
-    using Microsoft.Azure.IIoT.Auth.Clients;
     using Microsoft.Azure.IIoT.Module.Default;
     using Microsoft.Azure.IIoT.Messaging.Default;
     using Microsoft.Azure.IIoT.Messaging.ServiceBus.Clients;
