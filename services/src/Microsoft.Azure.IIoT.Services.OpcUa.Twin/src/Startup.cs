// ------------------------------------------------------------
//  Copyright (c) Microsoft Corporation.  All rights reserved.
//  Licensed under the MIT License (MIT). See License.txt in the repo root for license information.
// ------------------------------------------------------------

namespace Microsoft.Azure.IIoT.Services.OpcUa.Twin {
    using Microsoft.Azure.IIoT.Services.OpcUa.Twin.Runtime;
    using Microsoft.Azure.IIoT.Services.OpcUa.Twin.Auth;
    using Microsoft.Azure.IIoT.OpcUa.Twin.Deploy;
    using Microsoft.Azure.IIoT.OpcUa.Twin.Clients;
    using Microsoft.Azure.IIoT.OpcUa.Api.Twin.Clients;
    using Microsoft.Azure.IIoT.OpcUa.Api.Publisher.Clients;
    using Microsoft.Azure.IIoT.AspNetCore.Auth;
    using Microsoft.Azure.IIoT.AspNetCore.Auth.Clients;
    using Microsoft.Azure.IIoT.AspNetCore.Cors;
    using Microsoft.Azure.IIoT.AspNetCore.Correlation;
    using Microsoft.Azure.IIoT.Auth;
    using Microsoft.Azure.IIoT.Diagnostics.Runtime;
    using Microsoft.Azure.IIoT.Http.Default;
    using Microsoft.Azure.IIoT.Http.Ssl;
    using Microsoft.Azure.IIoT.Hub.Client;
    using Microsoft.Azure.IIoT.Module.Default;
    using Microsoft.Azure.IIoT.Serializers;
    using Microsoft.Azure.IIoT.Utils;
    using Microsoft.Extensions.Configuration;
    using Microsoft.Extensions.DependencyInjection;
    using Microsoft.Extensions.Logging;
    using Microsoft.Extensions.Hosting;
    using Microsoft.AspNetCore.Builder;
    using Microsoft.AspNetCore.Hosting;
    using Microsoft.OpenApi.Models;
    using Autofac;
    using Autofac.Extensions.DependencyInjection;
    using System;
    using ILogger = Serilog.ILogger;
    using Prometheus;

    /// <summary>
    /// Webservice startup
    /// </summary>
    public class Startup {

        /// <summary>
        /// Configuration - Initialized in constructor
        /// </summary>
        public Config Config { get; }

        /// <summary>
        /// Service info - Initialized in constructor
        /// </summary>
        public ServiceInfo ServiceInfo { get; } = new ServiceInfo();

        /// <summary>
        /// Current hosting environment - Initialized in constructor
        /// </summary>
        public IWebHostEnvironment Environment { get; }

        /// <summary>
        /// Create startup
        /// </summary>
        /// <param name="env"></param>
        /// <param name="configuration"></param>
        public Startup(IWebHostEnvironment env, IConfiguration configuration) :
            this(env, new Config(new ConfigurationBuilder()
                .AddConfiguration(configuration)
                .AddFromDotEnvFile()
                .AddEnvironmentVariables()
                .AddEnvironmentVariables(EnvironmentVariableTarget.User)
                // Above configuration providers will provide connection
                // details for KeyVault configuration provider.
                .AddFromKeyVault(providerPriority: ConfigurationProviderPriority.Lowest)
                .Build())) {
        }

        /// <summary>
        /// Create startup
        /// </summary>
        /// <param name="env"></param>
        /// <param name="configuration"></param>
        public Startup(IWebHostEnvironment env, Config configuration) {
            Environment = env;
            Config = configuration;
        }

        /// <summary>
        /// This is where you register dependencies, add services to the
        /// container. This method is called by the runtime, before the
        /// Configure method below.
        /// </summary>
        /// <param name="services"></param>
        /// <returns></returns>
        public void ConfigureServices(IServiceCollection services) {

            // services.AddLogging(o => o.AddConsole().AddDebug());

            services.AddHeaderForwarding();
            services.AddCors();
            services.AddHealthChecks();
            services.AddDistributedMemoryCache();

            services.AddHttpsRedirect();
            services.AddAuthentication()
                .AddJwtBearerProvider(AuthProvider.AzureAD)
                .AddJwtBearerProvider(AuthProvider.AuthService);
            services.AddAuthorizationPolicies(
                Policies.RoleMapping,
                Policies.CanBrowse,
                Policies.CanControl,
                Policies.CanUpload);

            // TODO: Remove http client factory and use
            // services.AddHttpClient();

            // Add controllers as services so they'll be resolved.
            services.AddControllers().AddSerializers();
            services.AddSwagger(ServiceInfo.Name, ServiceInfo.Description);
        }


        /// <summary>
        /// This method is called by the runtime, after the ConfigureServices
        /// method above and used to add middleware
        /// </summary>
        /// <param name="app"></param>
        /// <param name="appLifetime"></param>
        public void Configure(IApplicationBuilder app, IHostApplicationLifetime appLifetime) {
            var applicationContainer = app.ApplicationServices.GetAutofacRoot();
            var log = applicationContainer.Resolve<ILogger>();

            app.UsePathBase();
            app.UseHeaderForwarding();

            app.UseRouting();
            app.UseHttpMetrics();
            app.EnableCors();

            app.UseJwtBearerAuthentication();
            app.UseAuthorization();
            app.UseHttpsRedirect();

            app.UseCorrelation();
            app.UseSwagger();
<<<<<<< HEAD
=======
            app.UseMetricServer();
            app.UseHttpMetrics();
>>>>>>> b76af90a
            app.UseEndpoints(endpoints => {
                endpoints.MapMetrics();
                endpoints.MapControllers();
                endpoints.MapHealthChecks("/healthz");
            });

            // If you want to dispose of resources that have been resolved in the
            // application container, register for the "ApplicationStopped" event.
            appLifetime.ApplicationStopped.Register(applicationContainer.Dispose);

            // Print some useful information at bootstrap time
            log.Information("{service} web service started with id {id}",
                ServiceInfo.Name, ServiceInfo.Id);
        }

        /// <summary>
        /// Autofac configuration.
        /// </summary>
        /// <param name="builder"></param>
        public virtual void ConfigureContainer(ContainerBuilder builder) {

            // Register service info and configuration interfaces
            builder.RegisterInstance(ServiceInfo)
                .AsImplementedInterfaces();
            builder.RegisterInstance(Config)
                .AsImplementedInterfaces();
            builder.RegisterInstance(Config.Configuration)
                .AsImplementedInterfaces();

            // Add diagnostics
            builder.AddDiagnostics(Config);

            // Register http client module
            builder.RegisterModule<HttpClientModule>();
#if DEBUG
            builder.RegisterType<NoOpCertValidator>()
                .AsImplementedInterfaces();
#endif
            // Add serializers
            builder.RegisterModule<MessagePackModule>();
            builder.RegisterModule<NewtonSoftJsonModule>();

            // Add service to service authentication
            builder.RegisterModule<WebApiAuthentication>();

            // CORS setup
            builder.RegisterType<CorsSetup>()
                .AsImplementedInterfaces();

            // Iot hub services
            builder.RegisterType<IoTHubServiceHttpClient>()
                .AsImplementedInterfaces();
            builder.RegisterType<IoTHubTwinMethodClient>()
                .AsImplementedInterfaces();
            builder.RegisterType<ChunkMethodClient>()
                .AsImplementedInterfaces();

            // Edge clients
            builder.RegisterType<TwinModuleControlClient>()
                .AsImplementedInterfaces();
            builder.RegisterType<TwinModuleSupervisorClient>()
                .AsImplementedInterfaces();

            // Publish services publisher adapter
            builder.RegisterType<PublisherAdapter>()
                .AsImplementedInterfaces().SingleInstance();
            builder.RegisterType<PublishServicesApiAdapter>()
                .AsImplementedInterfaces().SingleInstance();
            builder.RegisterType<PublisherServiceClient>()
                .AsImplementedInterfaces().SingleInstance();

            // Edge deployment
            builder.RegisterType<IoTHubConfigurationClient>()
                .AsImplementedInterfaces();
            builder.RegisterType<LogAnalyticsConfig>()
                .AsImplementedInterfaces().SingleInstance();
            builder.RegisterType<IoTHubSupervisorDeployment>()
                .AsImplementedInterfaces().SingleInstance();

            // ... and auto start
            builder.RegisterType<HostAutoStart>()
                .AutoActivate()
                .AsImplementedInterfaces().SingleInstance();
        }
    }
}<|MERGE_RESOLUTION|>--- conflicted
+++ resolved
@@ -140,11 +140,10 @@
 
             app.UseCorrelation();
             app.UseSwagger();
-<<<<<<< HEAD
-=======
+
             app.UseMetricServer();
             app.UseHttpMetrics();
->>>>>>> b76af90a
+
             app.UseEndpoints(endpoints => {
                 endpoints.MapMetrics();
                 endpoints.MapControllers();
