﻿// ------------------------------------------------------------
//  Copyright (c) Microsoft Corporation.  All rights reserved.
//  Licensed under the MIT License (MIT). See License.txt in the repo root for license information.
// ------------------------------------------------------------

namespace Microsoft.Azure.IIoT.OpcUa.Protocol.Services {
    using Microsoft.Azure.IIoT.OpcUa.Protocol.Models;
    using Microsoft.Azure.IIoT.OpcUa.Publisher.Models;
    using Microsoft.Azure.IIoT.OpcUa.Core.Models;
    using Microsoft.Azure.IIoT.Exceptions;
    using Microsoft.Azure.IIoT.Utils;
    using Opc.Ua;
    using Opc.Ua.Client;
    using Opc.Ua.Extensions;
    using Serilog;
    using System;
    using System.Collections.Concurrent;
    using System.Collections.Generic;
    using System.Linq;
    using System.Threading;
    using System.Threading.Tasks;

    /// <summary>
    /// Subscription services implementation
    /// </summary>
    public class SubscriptionServices : ISubscriptionManager, IDisposable {

        /// <inheritdoc/>
        public int TotalSubscriptionCount => _subscriptions.Count;

        /// <summary>
        /// Create subscription manager
        /// </summary>
        /// <param name="sessionManager"></param>
        /// <param name="codec"></param>
        /// <param name="logger"></param>
        public SubscriptionServices(ISessionManager sessionManager, IVariantEncoderFactory codec,
            ILogger logger) {
            _sessionManager = sessionManager ?? throw new ArgumentNullException(nameof(sessionManager));
            _codec = codec ?? throw new ArgumentNullException(nameof(codec));
            _logger = logger ?? throw new ArgumentNullException(nameof(logger));
        }

        /// <inheritdoc/>
        public Task<ISubscription> GetOrCreateSubscriptionAsync(SubscriptionModel subscriptionModel) {
            if (string.IsNullOrEmpty(subscriptionModel?.Id)) {
                throw new ArgumentNullException(nameof(subscriptionModel));
            }
            var sub = _subscriptions.GetOrAdd(subscriptionModel.Id,
                key => new SubscriptionWrapper(this, subscriptionModel, _logger));
            return Task.FromResult<ISubscription>(sub);
        }

        /// <inheritdoc/>
        public void Dispose() {
            // Cleanup remaining subscriptions
            var subscriptions = _subscriptions.Values.ToList();
            _subscriptions.Clear();
            subscriptions.ForEach(s => Try.Op(() => s.Dispose()));
        }


        // TODO : Timer to lazily invalidate subscriptions after a while


        /// <summary>
        /// Subscription implementation
        /// </summary>
        internal sealed class SubscriptionWrapper : ISubscription {

            /// <inheritdoc/>
            public string Id => _subscription.Id;

            /// <inheritdoc/>
            public long NumberOfConnectionRetries { get; private set; }

            /// <inheritdoc/>
            public ConnectionModel Connection => _subscription.Connection;

            /// <inheritdoc/>
            public event EventHandler<SubscriptionNotificationModel> OnSubscriptionChange;

            /// <inheritdoc/>
            public event EventHandler<SubscriptionNotificationModel> OnMonitoredItemChange;

            /// <summary>
            /// Subscription wrapper
            /// </summary>
            /// <param name="outer"></param>
            /// <param name="subscription"></param>
            /// <param name="logger"></param>
            public SubscriptionWrapper(SubscriptionServices outer,
                SubscriptionModel subscription, ILogger logger) {
                _subscription = subscription.Clone() ??
                    throw new ArgumentNullException(nameof(subscription));
                _outer = outer ??
                    throw new ArgumentNullException(nameof(outer));
                _logger = logger?.ForContext<SubscriptionWrapper>() ??
                    throw new ArgumentNullException(nameof(logger));

                _timer = new Timer(_ => OnCheckAsync().Wait());
                _lock = new SemaphoreSlim(1, 1);
            }

            /// <inheritdoc/>
            public async Task CloseAsync() {

                _outer._subscriptions.TryRemove(Id, out _);

                await _lock.WaitAsync();
                try {
                    var session = await _outer._sessionManager.GetOrCreateSessionAsync(Connection, false);
                    if (session != null) {
                        var subscription = session.Subscriptions
                            .SingleOrDefault(s => s.DisplayName == Id);
                        if (subscription != null) {
                            Try.Op(() => subscription.RemoveItems(subscription.MonitoredItems));
                            Try.Op(() => subscription.DeleteItems());
                            Try.Op(() => session.RemoveSubscription(subscription));
                        }
                        // Cleanup session if empty
                        await _outer._sessionManager.RemoveSessionAsync(Connection);
                    }
                }
                finally {
                    _lock.Release();
                }
            }

            /// <inheritdoc/>
            public void Dispose() {
                Try.Async(CloseAsync).Wait();
                _timer.Dispose();
                _lock.Dispose();
            }

            /// <inheritdoc/>
            public async Task<SubscriptionNotificationModel> GetSnapshotAsync() {
                await _lock.WaitAsync();
                try {
                    var subscription = await GetSubscriptionAsync();
                    if (subscription == null) {
                        return null;
                    }
                    return new SubscriptionNotificationModel {
                        ServiceMessageContext = subscription.Session.MessageContext,
                        ApplicationUri = subscription.Session.Endpoint.Server.ApplicationUri,
                        EndpointUrl = subscription.Session.Endpoint.EndpointUrl,
                        SubscriptionId = Id,
                        Notifications = subscription.MonitoredItems
                            .Select(m => m.LastValue.ToMonitoredItemNotification(m))
                            .Where(m => m != null)
                            .ToList()
                    };
                }
                finally {
                    _lock.Release();
                }
            }

            /// <inheritdoc/>
            public async Task ApplyAsync(IEnumerable<MonitoredItemModel> monitoredItems,
                SubscriptionConfigurationModel configuration) {
                await _lock.WaitAsync();
                try {
                    var rawSubscription = await GetSubscriptionAsync(configuration);
                    if (rawSubscription == null) {
                        throw new ResourceNotFoundException("Subscription not found");
                    }

                    ReviseConfiguration(rawSubscription, configuration);

                    if (monitoredItems == null) {
                        // Apply currently monitoring
                        monitoredItems = _currentlyMonitored?.Select(m => m.Template);
                        if (monitoredItems == null) {
                            return;
                        }
                    }

                    if (configuration?.ResolveDisplayName ?? false) {
                        await ResolveDisplayNameAsync(monitoredItems);
                    }

                    await SetMonitoredItemsAsync(rawSubscription, monitoredItems);
                }
                catch (ServiceResultException sre) {
                    // TODO: Convert to better exception
                    _logger.Error(sre, "Failed apply monitored items.");
                    await _outer._sessionManager.RemoveSessionAsync(Connection, false);
                    throw ;
                }
                finally {
                    _lock.Release();
                }
            }

            /// <summary>
            /// Synchronize subscription configuration
            /// </summary>
            /// <param name="rawSubscription"></param>
            /// <param name="configuration"></param>
            /// <returns></returns>
            private void ReviseConfiguration(Subscription rawSubscription,
                SubscriptionConfigurationModel configuration) {

                if (configuration == null) {
                    return;
                }

                var modifySubscription = false;
                if ((configuration?.PublishingInterval ?? TimeSpan.Zero) !=
                        (_subscription.Configuration?.PublishingInterval ?? TimeSpan.Zero)) {
                    _logger.Debug(
                        "{subscription} Changing publishing interval from {old} to {new}",
                        _subscription.Id,
                        _subscription.Configuration?.PublishingInterval ?? TimeSpan.Zero,
                        configuration?.PublishingInterval ?? TimeSpan.Zero);
                    rawSubscription.PublishingInterval = (int)
                        (configuration?.PublishingInterval ?? TimeSpan.Zero).TotalMilliseconds;
                    modifySubscription = true;
                }
                if ((configuration?.KeepAliveCount ?? 0) !=
                        (_subscription.Configuration?.KeepAliveCount ?? 0)) {
                    _logger.Debug(
                        "{subscription} Changing KeepAlive Count from {old} to {new}",
                        _subscription.Id, _subscription.Configuration?.KeepAliveCount ?? 0,
                        configuration?.KeepAliveCount ?? 0);
                    rawSubscription.KeepAliveCount = configuration?.KeepAliveCount ?? 0;
                    modifySubscription = true;
                }
                if ((configuration?.LifetimeCount ?? 0) !=
                        (_subscription.Configuration?.LifetimeCount ?? 0)) {
                    _logger.Debug(
                        "{subscription} Changing Lifetime Count from {old} to {new}",
                        _subscription.Id, _subscription.Configuration?.LifetimeCount ?? 0,
                        configuration?.LifetimeCount ?? 0);
                    rawSubscription.LifetimeCount = configuration?.LifetimeCount ?? 0;
                    modifySubscription = true;
                }
                if ((configuration?.MaxNotificationsPerPublish ?? 0) !=
                        (_subscription.Configuration?.MaxNotificationsPerPublish ?? 0)) {
                    _logger.Debug(
                        "{subscription} Changing Max NotificationsPerPublish from {old} to {new}",
                        _subscription.Id, _subscription.Configuration?.MaxNotificationsPerPublish ?? 0,
                        configuration?.MaxNotificationsPerPublish ?? 0);
                    rawSubscription.MaxNotificationsPerPublish =
                        configuration?.MaxNotificationsPerPublish ?? 0;
                    modifySubscription = true;
                }
                if ((configuration?.Priority ?? 0) !=
                        (_subscription.Configuration?.Priority ?? 0)) {
                    _logger.Debug("{subscription} Changing Priority from {old} to {new}",
                        _subscription.Id, _subscription.Configuration?.Priority ?? 0,
                        configuration?.Priority ?? 0);
                    rawSubscription.Priority = configuration?.Priority ?? 0;
                    modifySubscription = true;
                }

                if (modifySubscription) {
                    _subscription.Configuration = configuration.Clone();
                    rawSubscription.Modify();
                }
            }

            /// <summary>
            /// reads the display name of the nodes to be monitored
            /// </summary>
            /// <param name="monitoredItems"></param>
            /// <returns></returns>
            private async Task ResolveDisplayNameAsync(IEnumerable<MonitoredItemModel> monitoredItems) {
                var session = await _outer._sessionManager.GetOrCreateSessionAsync(Connection, true);
                if (session == null) {
                    return;
                }
                var nodeIds = monitoredItems.Select(n => n.StartNodeId.ToNodeId(session.MessageContext));
                session.ReadDisplayName(nodeIds.ToList(), out var displayNames, out var errors);
                var index = 0;
                foreach (var monitoredItem in monitoredItems) {
                    monitoredItem.DisplayName ??= StatusCode.IsGood(errors[index].StatusCode) ?
                        displayNames[index] : null;
                    index++;
                }
            }

            /// <summary>
            /// Synchronize monitored items and triggering configuration in subscription
            /// </summary>
            /// <param name="rawSubscription"></param>
            /// <param name="monitoredItems"></param>
            /// <returns></returns>
            private async Task SetMonitoredItemsAsync(
                Subscription rawSubscription, IEnumerable<MonitoredItemModel> monitoredItems) {

                if (monitoredItems == null) {
                    return;
                }

                // Synchronize the desired items with the state of the raw subscription
                var desiredState = monitoredItems
                    .Select(m => new MonitoredItemWrapper(m, _logger))
                    .ToHashSetSafe();

                var currentState = rawSubscription.MonitoredItems
                    .Select(m => m.Handle)
                    .OfType<MonitoredItemWrapper>()
                    .ToHashSetSafe();

                var applyChanges = false;

                // Remove monitored items not in desired state
                foreach (var toRemove in currentState.Except(desiredState)) {
                    _logger.Debug("Removing monitored item '{item}'...", toRemove);

                    toRemove.Item.Notification -= OnMonitoredItemChanged;
                    rawSubscription.RemoveItem(toRemove.Item);

                    applyChanges = true;
                }


                // Re-associate detached handles
                foreach (var detached in rawSubscription.MonitoredItems
                    .Where(m => m.Handle == null)) {

                    // TODO: Claim monitored item


                    rawSubscription.RemoveItem(detached);
                }

                var nowMonitored = new List<MonitoredItemWrapper>();

                var codec = _outer._codec.Create(rawSubscription.Session.MessageContext);

                // Add new monitored items not in current state
                foreach (var toAdd in desiredState.Except(currentState)) {
                    _logger.Debug("Adding new monitored item '{item}'...", toAdd);

                    // Create monitored item
                    toAdd.Create(rawSubscription.Session, codec);
                    toAdd.Item.Notification += OnMonitoredItemChanged;

                    rawSubscription.AddItem(toAdd.Item);
                    nowMonitored.Add(toAdd);
                    applyChanges = true;
                }

                // Update monitored items that have changed
                var desiredUpdates = desiredState.Intersect(currentState)
                    .ToDictionary(k => k, v => v);
                foreach (var toUpdate in currentState.Intersect(desiredState)) {
                    if (toUpdate.MergeWith(desiredUpdates[toUpdate])) {
                        _logger.Debug("Updating monitored item '{item}'...", toUpdate);
                        applyChanges = true;
                    }
                    nowMonitored.Add(toUpdate);
                }

                if (applyChanges) {
                    rawSubscription.ApplyChanges();

                    foreach (var monitoredItem in nowMonitored) {
                        if (monitoredItem.Item.Status.Error != null &&
                            StatusCode.IsBad(monitoredItem.Item.Status.Error.StatusCode)) {
                            _logger.Error("Error while monitoring node {id} in subscription " +
                                "{subscriptionId}, status code: {code}",
                                monitoredItem.Item.StartNodeId, monitoredItem.Item.Subscription.Id,
                                monitoredItem.Item.Status.Error.StatusCode);
                        }
                    }

                    var count = rawSubscription.MonitoredItems.Count(m => m.Status.Error == null);
                    _logger.Information("Now monitoring {count} nodes in subscription " +
                        "{subscriptionId} (Session: {sessionId}).", count, rawSubscription.Id,
                        rawSubscription.Session.SessionName);
                }

                var map = nowMonitored.ToDictionary(
                    k => k.Template.Id ?? k.Template.StartNodeId, v => v);
                foreach (var item in nowMonitored.ToList()) {
                    if (item.Template.TriggerId != null &&
                        map.TryGetValue(item.Template.TriggerId, out var trigger)) {
                        trigger?.AddTriggerLink(item.ServerId.GetValueOrDefault());
                    }
                }

                // Set up any new trigger configuration if needed
                foreach (var item in nowMonitored.ToList()) {
                    if (item.GetTriggeringLinks(out var added, out var removed)) {
                        var response = await rawSubscription.Session.SetTriggeringAsync(
                            null, rawSubscription.Id, item.ServerId.GetValueOrDefault(),
                            new UInt32Collection(added), new UInt32Collection(removed));
                    }
                }

                // Change monitoring mode of all items if necessary
                foreach (var change in nowMonitored.GroupBy(i => i.GetMonitoringModeChange())) {
                    if (change.Key == null) {
                        continue;
                    }
                    await rawSubscription.Session.SetMonitoringModeAsync(null,
                        rawSubscription.Id, change.Key.Value,
                        new UInt32Collection(change.Select(i => i.ServerId ?? 0)));
                }

                _currentlyMonitored = nowMonitored;

                // Set timer to check connection periodically
                if (_currentlyMonitored.Count > 0) {
                    _timer.Change(TimeSpan.FromSeconds(10), Timeout.InfiniteTimeSpan);
                }
            }

            /// <summary>
            /// Check connectivity
            /// </summary>
            private async Task OnCheckAsync() {
                try {
                    await ApplyAsync(null, _subscription.Configuration);
                    // Changes the timer to check connection if items is not empty
                }
                catch (Exception e) { // TODO Catch exceptions related to connection
                    NumberOfConnectionRetries++;

                    // Retry in 3 seconds
                    _timer?.Change(TimeSpan.FromSeconds(3), Timeout.InfiniteTimeSpan);
                    _logger.Error(e, "Failed ensure connection for monitored items.");
                }
            }

            private static uint GreatCommonDivisor(uint a, uint b) {
                return b == 0 ? a : GreatCommonDivisor(b, a % b);
            }

            /// <summary>
            /// Retrieve a raw subscription with all settings applied (no lock)
            /// </summary>
            /// <param name="configuration"></param>
            /// <returns></returns>
            private async Task<Subscription> GetSubscriptionAsync(
                SubscriptionConfigurationModel configuration = null) {
                var session = await _outer._sessionManager.GetOrCreateSessionAsync(Connection, true);
                if (session == null) {
                    return null;
                }
                var subscription = session.Subscriptions.SingleOrDefault(s => s.Handle == this);
                if (subscription == null) {

                    if (configuration != null) {
                        // Apply new configuration right here saving us from modifying later
                        _subscription.Configuration = configuration.Clone();
                    }

                    // calculate the KeepAliveCount
                    var revisedKeepAliveCount = _subscription.Configuration.KeepAliveCount ??
                        session.DefaultSubscription.KeepAliveCount;
                    _subscription.MonitoredItems.ForEach(m => {
                        if (m.HeartbeatInterval != null && m.HeartbeatInterval != TimeSpan.Zero) {
                            var itemKeepAliveCount = (uint)m.HeartbeatInterval.Value.TotalMilliseconds /
                                (uint)_subscription.Configuration.PublishingInterval.Value.TotalMilliseconds;
                            revisedKeepAliveCount = GreatCommonDivisor(revisedKeepAliveCount, itemKeepAliveCount);
                        }
                    });

                    subscription = new Subscription(session.DefaultSubscription) {
                        Handle = this,
                        PublishingInterval = (int)
                            (_subscription.Configuration.PublishingInterval ?? TimeSpan.Zero).TotalMilliseconds,
                        DisplayName = Id,
                        MaxNotificationsPerPublish = _subscription.Configuration.MaxNotificationsPerPublish ?? 0,
                        PublishingEnabled = true,
                        KeepAliveCount = revisedKeepAliveCount,
                        LifetimeCount = _subscription.Configuration.LifetimeCount ?? session.DefaultSubscription.LifetimeCount,
                        Priority = _subscription.Configuration.Priority ?? session.DefaultSubscription.Priority,
                        TimestampsToReturn = session.DefaultSubscription.TimestampsToReturn,
                        FastDataChangeCallback = OnSubscriptionDataChanged
                    };

                    session.AddSubscription(subscription);
                    subscription.Create();

                    _logger.Debug("Added subscription '{name}' to session '{session}'.",
                         Id, session.SessionName);
                }
                else {
                    // Set configuration on original subscription
                    ReviseConfiguration(subscription, configuration);
                }
                return subscription;
            }

            /// <summary>
            /// Subscription data changed
            /// </summary>
            /// <param name="subscription"></param>
            /// <param name="notification"></param>
            /// <param name="stringTable"></param>
            private void OnSubscriptionDataChanged(Subscription subscription,
                DataChangeNotification notification, IList<string> stringTable) {
                try {
                    if (OnSubscriptionChange == null) {
                        return;
                    }
                    if (notification == null) {
                        _logger.Warning("DataChange for subscription: {Subscription} having empty notification",
                            subscription.DisplayName);
                        return;
                    }

                    if (_currentlyMonitored == null) {
                        _logger.Information("DataChange for subscription: {Subscription} having no monitored items yet",
                            subscription.DisplayName);
                        return;
                    }

                    // check if notification is a keep alive
                    var isKeepAlive = notification?.MonitoredItems?.Count == 1 &&
                                      notification?.MonitoredItems?.First().ClientHandle == 0 &&
                                      notification?.MonitoredItems?.First().Message?.NotificationData?.Count == 0;
                    var sequenceNumber = notification?.MonitoredItems?.First().Message?.SequenceNumber;
                    var publishTime = (notification?.MonitoredItems?.First().Message?.PublishTime).
                        GetValueOrDefault(DateTime.MinValue);

                    _logger.Debug("DataChange for subscription: {Subscription}, sequence#: " +
                        "{Sequence} isKeepAlive{KeepAlive}, publishTime: {PublishTime}",
                        subscription.DisplayName, sequenceNumber, isKeepAlive, publishTime);

                    var message = new SubscriptionNotificationModel {
                        ServiceMessageContext = subscription.Session.MessageContext,
                        ApplicationUri = subscription.Session.Endpoint.Server.ApplicationUri,
                        EndpointUrl = subscription.Session.Endpoint.EndpointUrl,
                        SubscriptionId = Id,
                        Notifications = (!isKeepAlive)
                            ? notification.ToMonitoredItemNotifications(
                                subscription.MonitoredItems).ToList()
                            : new List<MonitoredItemNotificationModel>()
                    };
                    message.IsKeyMessage = true;

<<<<<<< HEAD
                    // add the heartbeat for monitored items that did not receive a a datachange notification
                    // Try access lock if we cannot continue...
                    List<MonitoredItemWrapper> currentlyMonitored = null;
                    if (_lock.Wait(0)) {
                        try {
                            currentlyMonitored = _currentlyMonitored;
                        }
                        finally {
                            _lock.Release();
                        }
                    }
                    if (currentlyMonitored != null) {
                        foreach (var item in _currentlyMonitored) {
                            if (isKeepAlive ||
                                !notification.MonitoredItems.Exists(m => m.ClientHandle == item.Item.ClientHandle)) {
                                if (item.TriggerHeartbeat(publishTime)) {
                                    var heartbeatValue = item.Item.LastValue.ToMonitoredItemNotification(item.Item);
=======
                    // add the heartbeat for monitored items that did not receive a
                    // a datachange notification
                    foreach (var item in _currentlyMonitored) {
                        if (isKeepAlive ||
                            !notification.MonitoredItems.Exists(m => m.ClientHandle == item.Item.ClientHandle)) {
                            if (item.TriggerHeartbeat(publishTime)) {
                                var heartbeatValue = item.Item.LastValue.ToMonitoredItemNotification(item.Item);
                                if (heartbeatValue != null) {
>>>>>>> a9a73da5
                                    heartbeatValue.SequenceNumber = sequenceNumber;
                                    heartbeatValue.IsHeartbeat = true;
                                    heartbeatValue.PublishTime = publishTime;
                                    message.Notifications.Add(heartbeatValue);
                                }
<<<<<<< HEAD
                                else {
                                    message.IsKeyMessage = false;
                                }
=======
>>>>>>> a9a73da5
                            }
                            else {
                                // just reset the heartbeat for the items already processed
                                item.TriggerHeartbeat(publishTime);
                            }
                        }
                    }
                    OnSubscriptionChange?.Invoke(this, message);
                }
                catch (Exception ex) {
                    _logger.Debug(ex, "Exception processing subscription notification");
                }
            }

            /// <summary>
            /// Monitored item notification handler
            /// </summary>
            /// <param name="monitoredItem"></param>
            /// <param name="e"></param>
            private void OnMonitoredItemChanged(MonitoredItem monitoredItem,
                MonitoredItemNotificationEventArgs e) {
                try {
                    if (OnMonitoredItemChange == null) {
                        return;
                    }
                    if (e?.NotificationValue == null || monitoredItem?.Subscription?.Session == null) {
                        return;
                    }
                    if (!(e.NotificationValue is MonitoredItemNotification notification)) {
                        return;
                    }
                    if (!(notification.Value is DataValue value)) {
                        return;
                    }

                    var message = new SubscriptionNotificationModel {
                        ServiceMessageContext = monitoredItem.Subscription.Session.MessageContext,
                        ApplicationUri = monitoredItem.Subscription.Session.Endpoint.Server.ApplicationUri,
                        EndpointUrl = monitoredItem.Subscription.Session.Endpoint.EndpointUrl,
                        SubscriptionId = Id,
                        Notifications = new List<MonitoredItemNotificationModel> {
                            notification.ToMonitoredItemNotification(monitoredItem)
                        }
                    };
                    OnMonitoredItemChange(this, message);
                }
                catch (Exception ex) {
                    _logger.Debug(ex, "Exception processing monitored item notification");
                }
            }

            private readonly SubscriptionModel _subscription;
            private readonly SubscriptionServices _outer;
            private readonly ILogger _logger;
            private readonly SemaphoreSlim _lock;
            private readonly Timer _timer;
            private List<MonitoredItemWrapper> _currentlyMonitored;
        }

        /// <summary>
        /// Monitored item
        /// </summary>
        private class MonitoredItemWrapper {

            /// <summary>
            /// Assigned monitored item id on server
            /// </summary>
            public uint? ServerId => Item?.Status.Id;

            /// <summary>
            /// Monitored item
            /// </summary>
            public MonitoredItemModel Template { get; }

            /// <summary>
            /// Monitored item created from template
            /// </summary>
            public MonitoredItem Item { get; private set; }

            /// <summary>
            /// Last published time
            /// </summary>
            public DateTime NextHeartbeat {get; private set; }

            /// <summary>
            /// validates if a heartbeat is required
            /// </summary>
            /// <returns></returns>
            public bool TriggerHeartbeat(DateTime currentPublish) {
                if (TimeSpan.Zero ==
                    Template?.HeartbeatInterval.GetValueOrDefault(TimeSpan.Zero)) {
                    return false;
                }
                if (NextHeartbeat > currentPublish + TimeSpan.FromMilliseconds(50)) {
                    return false;
                }
                NextHeartbeat = currentPublish + Template.HeartbeatInterval.GetValueOrDefault();
                return true;
            }

            /// <summary>
            /// Create wrapper
            /// </summary>
            /// <param name="template"></param>
            /// <param name="logger"></param>
            public MonitoredItemWrapper(MonitoredItemModel template, ILogger logger) {
                _logger = logger?.ForContext<MonitoredItemWrapper>() ??
                    throw new ArgumentNullException(nameof(logger));
                Template = template.Clone() ??
                    throw new ArgumentNullException(nameof(template));
            }

            /// <inheritdoc/>
            public override bool Equals(object obj) {
                if (!(obj is MonitoredItemWrapper item)) {
                    return false;
                }
                if (Template.Id != item.Template.Id) {
                    return false;
                }
                if (!Template.RelativePath.SequenceEqualsSafe(item.Template.RelativePath)) {
                    return false;
                }
                if (Template.StartNodeId != item.Template.StartNodeId) {
                    return false;
                }
                if (Template.IndexRange != item.Template.IndexRange) {
                    return false;
                }
                if (Template.AttributeId != item.Template.AttributeId) {
                    return false;
                }
                return true;
            }

            /// <inheritdoc/>
            public override int GetHashCode() {
                var hashCode = 1301977042;
                hashCode = (hashCode * -1521134295) +
                    EqualityComparer<string>.Default.GetHashCode(Template.Id);
                hashCode = (hashCode * -1521134295) +
                    EqualityComparer<string[]>.Default.GetHashCode(Template.RelativePath);
                hashCode = (hashCode * -1521134295) +
                    EqualityComparer<string>.Default.GetHashCode(Template.StartNodeId);
                hashCode = (hashCode * -1521134295) +
                    EqualityComparer<string>.Default.GetHashCode(Template.IndexRange);
                hashCode = (hashCode * -1521134295) +
                    EqualityComparer<NodeAttribute?>.Default.GetHashCode(Template.AttributeId);
                return hashCode;
            }

            /// <inheritdoc/>
            public override string ToString() {
                return $"Item {Template.Id ?? "<unknown>"}{ServerId}: '{Template.StartNodeId}'" +
                    $" - {(Item?.Status?.Created == true ? "" : "not ")}created";
            }

            /// <summary>
            /// Create new
            /// </summary>
            /// <param name="session"></param>
            /// <param name="codec"></param>
            /// <returns></returns>
            internal void Create(Session session, IVariantEncoder codec) {
                Item = new MonitoredItem {
                    Handle = this,

                    DisplayName = Template.DisplayName,
                    AttributeId = ((uint?)Template.AttributeId) ?? Attributes.Value,
                    IndexRange = Template.IndexRange,
                    RelativePath = Template.RelativePath?
                                .ToRelativePath(session.MessageContext)?
                                .Format(session.NodeCache.TypeTree),
                    MonitoringMode = Template.MonitoringMode.ToStackType() ??
                        Opc.Ua.MonitoringMode.Reporting,
                    StartNodeId = Template.StartNodeId.ToNodeId(session.MessageContext),
                    QueueSize = Template.QueueSize ?? 0,
                    SamplingInterval =
                        (int?)Template.SamplingInterval?.TotalMilliseconds ?? -1,
                    DiscardOldest = !(Template.DiscardNew ?? false),
                    Filter =
                        Template.DataChangeFilter.ToStackModel() ??
                        codec.Decode(Template.EventFilter, true) ??
                        ((MonitoringFilter)Template.AggregateFilter
                            .ToStackModel(session.MessageContext))
                };
            }

            /// <summary>
            /// Add the monitored item identifier of the triggering item.
            /// </summary>
            /// <param name="id"></param>
            internal void AddTriggerLink(uint? id) {
                if (id != null) {
                    _newTriggers.Add(id.Value);
                }
            }

            /// <summary>
            /// Merge with desired state
            /// </summary>
            /// <param name="model"></param>
            internal bool MergeWith(MonitoredItemWrapper model) {

                if (model == null || Item == null) {
                    return false;
                }

                var changes = false;

                if (((int?)Template.SamplingInterval?.TotalMilliseconds ?? -1) !=
                        ((int?)model.Template.SamplingInterval?.TotalMilliseconds ?? -1)) {
                    _logger.Debug("{item}: Changing sampling interval from {old} to {new}",
                        this, (int?)Template.SamplingInterval?.TotalMilliseconds ?? -1,
                        (int?)model.Template.SamplingInterval?.TotalMilliseconds ?? -1);
                    Template.SamplingInterval = model.Template.SamplingInterval;
                    Item.SamplingInterval =
                        (int?)Template.SamplingInterval?.TotalMilliseconds ?? -1;
                    changes = true;
                }

                if ((Template.DiscardNew ?? false) !=
                        (model.Template.DiscardNew ?? false)) {
                    _logger.Debug("{item}: Changing discard new mode from {old} to {new}",
                        this, Template.DiscardNew ?? false, model.Template.DiscardNew ?? false);
                    Template.DiscardNew = model.Template.DiscardNew;
                    Item.DiscardOldest = !(Template.DiscardNew ?? false);
                    changes = true;
                }

                if ((Template.QueueSize ?? 0) != (model.Template.QueueSize ?? 0)) {
                    _logger.Debug("{item}: Changing queue size from {old} to {new}",
                        this, Template.QueueSize ?? 0, model.Template.QueueSize ?? 0);
                    Template.QueueSize = model.Template.QueueSize;
                    Item.QueueSize = Template.QueueSize ?? 0;
                    changes = true;
                }

                if ((Template.MonitoringMode ?? Publisher.Models.MonitoringMode.Reporting) !=
                    (model.Template.MonitoringMode ?? Publisher.Models.MonitoringMode.Reporting)) {
                    _logger.Debug("{item}: Changing monitoring mode from {old} to {new}",
                        this,
                        Template.MonitoringMode ?? Publisher.Models.MonitoringMode.Reporting,
                        model.Template.MonitoringMode ?? Publisher.Models.MonitoringMode.Reporting);
                    Template.MonitoringMode = model.Template.MonitoringMode;
                    _modeChange = Template.MonitoringMode ??
                        Publisher.Models.MonitoringMode.Reporting;
                }

                // TODO
                // monitoredItem.Filter = monitoredItemInfo.Filter?.ToStackType();
                return changes;
            }

            /// <summary>
            /// Get triggering configuration changes for this item
            /// </summary>
            /// <param name="addLinks"></param>
            /// <param name="removeLinks"></param>
            /// <returns></returns>
            internal bool GetTriggeringLinks(out IEnumerable<uint> addLinks,
                out IEnumerable<uint> removeLinks) {
                var remove = _triggers.Except(_newTriggers).ToList();
                var add = _newTriggers.Except(_triggers).ToList();
                _triggers = _newTriggers;
                _newTriggers = new HashSet<uint>();
                addLinks = add;
                removeLinks = remove;
                if (add.Count > 0 || remove.Count > 0) {
                    _logger.Debug("{item}: Adding {add} links and removing {remove} links.",
                        this, add.Count, remove.Count);
                    return true;
                }
                return false;
            }

            /// <summary>
            /// Get any changes in the monitoring mode
            /// </summary>
            /// <returns></returns>
            internal Opc.Ua.MonitoringMode? GetMonitoringModeChange() {
                var change = _modeChange.ToStackType();
                _modeChange = null;
                return Item.MonitoringMode == change ? null : change;
            }

            private HashSet<uint> _newTriggers = new HashSet<uint>();
            private HashSet<uint> _triggers = new HashSet<uint>();
            private Publisher.Models.MonitoringMode? _modeChange;
            private readonly ILogger _logger;
        }

        private readonly ILogger _logger;
        private readonly ConcurrentDictionary<string, SubscriptionWrapper> _subscriptions =
            new ConcurrentDictionary<string, SubscriptionWrapper>();
        private readonly ISessionManager _sessionManager;
        private readonly IVariantEncoderFactory _codec;
    }
}<|MERGE_RESOLUTION|>--- conflicted
+++ resolved
@@ -538,7 +538,6 @@
                     };
                     message.IsKeyMessage = true;
 
-<<<<<<< HEAD
                     // add the heartbeat for monitored items that did not receive a a datachange notification
                     // Try access lock if we cannot continue...
                     List<MonitoredItemWrapper> currentlyMonitored = null;
@@ -551,36 +550,24 @@
                         }
                     }
                     if (currentlyMonitored != null) {
-                        foreach (var item in _currentlyMonitored) {
+                        // add the heartbeat for monitored items that did not receive a
+                        // a datachange notification
+                        foreach (var item in currentlyMonitored) {
                             if (isKeepAlive ||
                                 !notification.MonitoredItems.Exists(m => m.ClientHandle == item.Item.ClientHandle)) {
                                 if (item.TriggerHeartbeat(publishTime)) {
                                     var heartbeatValue = item.Item.LastValue.ToMonitoredItemNotification(item.Item);
-=======
-                    // add the heartbeat for monitored items that did not receive a
-                    // a datachange notification
-                    foreach (var item in _currentlyMonitored) {
-                        if (isKeepAlive ||
-                            !notification.MonitoredItems.Exists(m => m.ClientHandle == item.Item.ClientHandle)) {
-                            if (item.TriggerHeartbeat(publishTime)) {
-                                var heartbeatValue = item.Item.LastValue.ToMonitoredItemNotification(item.Item);
-                                if (heartbeatValue != null) {
->>>>>>> a9a73da5
-                                    heartbeatValue.SequenceNumber = sequenceNumber;
-                                    heartbeatValue.IsHeartbeat = true;
-                                    heartbeatValue.PublishTime = publishTime;
-                                    message.Notifications.Add(heartbeatValue);
+                                    if (heartbeatValue != null) {
+                                        heartbeatValue.SequenceNumber = sequenceNumber;
+                                        heartbeatValue.IsHeartbeat = true;
+                                        heartbeatValue.PublishTime = publishTime;
+                                        message.Notifications.Add(heartbeatValue);
+                                    }
                                 }
-<<<<<<< HEAD
                                 else {
-                                    message.IsKeyMessage = false;
+                                    // just reset the heartbeat for the items already processed
+                                    item.TriggerHeartbeat(publishTime);
                                 }
-=======
->>>>>>> a9a73da5
-                            }
-                            else {
-                                // just reset the heartbeat for the items already processed
-                                item.TriggerHeartbeat(publishTime);
                             }
                         }
                     }
