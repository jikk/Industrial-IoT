// ------------------------------------------------------------
//  Copyright (c) Microsoft Corporation.  All rights reserved.
//  Licensed under the MIT License (MIT). See License.txt in the repo root for license information.
// ------------------------------------------------------------

namespace Microsoft.Azure.IIoT.OpcUa.Api.Twin {
    using Microsoft.Azure.IIoT.OpcUa.Api.Twin.Models;
    using System.Threading;
    using System.Threading.Tasks;

    /// <summary>
    /// Represents OPC twin service api functions
    /// </summary>
    public interface ITwinServiceApi {

        /// <summary>
        /// Returns status of the service
        /// </summary>
        /// <param name="ct"></param>
        /// <returns></returns>
        Task<string> GetServiceStatusAsync(CancellationToken ct = default);

        /// <summary>
        /// Browse node on endpoint
        /// </summary>
        /// <param name="endpointId"></param>
        /// <param name="request"></param>
        /// <param name="ct"></param>
        /// <returns></returns>
        Task<BrowseResponseApiModel> NodeBrowseFirstAsync(string endpointId,
            BrowseRequestApiModel request, CancellationToken ct = default);

        /// <summary>
        /// Browse next references on endpoint
        /// </summary>
        /// <param name="endpointId"></param>
        /// <param name="request"></param>
        /// <param name="ct"></param>
        /// <returns></returns>
        Task<BrowseNextResponseApiModel> NodeBrowseNextAsync(string endpointId,
            BrowseNextRequestApiModel request, CancellationToken ct = default);

        /// <summary>
        /// Browse by path on endpoint
        /// </summary>
        /// <param name="endpointId"></param>
        /// <param name="request"></param>
        /// <param name="ct"></param>
        /// <returns></returns>
        Task<BrowsePathResponseApiModel> NodeBrowsePathAsync(string endpointId,
            BrowsePathRequestApiModel request, CancellationToken ct = default);

        /// <summary>
        /// Call method on endpoint
        /// </summary>
        /// <param name="endpointId"></param>
        /// <param name="request"></param>
        /// <param name="ct"></param>
        /// <returns></returns>
        Task<MethodCallResponseApiModel> NodeMethodCallAsync(string endpointId,
            MethodCallRequestApiModel request, CancellationToken ct = default);

        /// <summary>
        /// Get meta data for method call on endpoint
        /// </summary>
        /// <param name="endpointId"></param>
        /// <param name="request"></param>
        /// <param name="ct"></param>
        /// <returns></returns>
        Task<MethodMetadataResponseApiModel> NodeMethodGetMetadataAsync(string endpointId,
            MethodMetadataRequestApiModel request, CancellationToken ct = default);

        /// <summary>
        /// Read node value on endpoint
        /// </summary>
        /// <param name="endpointId"></param>
        /// <param name="request"></param>
        /// <param name="ct"></param>
        /// <returns></returns>
        Task<ValueReadResponseApiModel> NodeValueReadAsync(string endpointId,
            ValueReadRequestApiModel request, CancellationToken ct = default);

        /// <summary>
        /// Write node value on endpoint
        /// </summary>
        /// <param name="endpointId"></param>
        /// <param name="request"></param>
        /// <param name="ct"></param>
        /// <returns></returns>
        Task<ValueWriteResponseApiModel> NodeValueWriteAsync(string endpointId,
            ValueWriteRequestApiModel request, CancellationToken ct = default);

        /// <summary>
        /// Read node attributes on endpoint
        /// </summary>
        /// <param name="endpointId"></param>
        /// <param name="request"></param>
        /// <param name="ct"></param>
        /// <returns></returns>
        Task<ReadResponseApiModel> NodeReadAsync(string endpointId,
            ReadRequestApiModel request, CancellationToken ct = default);

        /// <summary>
        /// Write node attributes on endpoint
        /// </summary>
        /// <param name="endpointId"></param>
        /// <param name="request"></param>
        /// <param name="ct"></param>
        /// <returns></returns>
        Task<WriteResponseApiModel> NodeWriteAsync(string endpointId,
            WriteRequestApiModel request, CancellationToken ct = default);

        /// <summary>
<<<<<<< HEAD
=======
        /// Start publishing node values
        /// </summary>
        /// <param name="endpointId"></param>
        /// <param name="request"></param>
        /// <param name="ct"></param>
        /// <returns></returns>
        Task<PublishStartResponseApiModel> NodePublishStartAsync(string endpointId,
            PublishStartRequestApiModel request, CancellationToken ct = default);

        /// <summary>
        /// Start publishing node values
        /// </summary>
        /// <param name="endpointId"></param>
        /// <param name="request"></param>
        /// <param name="ct"></param>
        /// <returns></returns>
        Task<PublishStopResponseApiModel> NodePublishStopAsync(string endpointId,
            PublishStopRequestApiModel request, CancellationToken ct = default);

        /// <summary>
        /// Add or remove published node from endpoint in bulk
        /// </summary>
        /// <param name="endpointId"></param>
        /// <param name="request"></param>
        /// <param name="ct"></param>
        /// <returns></returns>
        Task<PublishBulkResponseApiModel> NodePublishBulkAsync(string endpointId,
            PublishBulkRequestApiModel request, CancellationToken ct = default);

        /// <summary>
        /// Get all published nodes for endpoint.
        /// </summary>
        /// <param name="endpointId"></param>
        /// <param name="request"></param>
        /// <param name="ct"></param>
        /// <returns></returns>
        Task<PublishedItemListResponseApiModel> NodePublishListAsync(string endpointId,
            PublishedItemListRequestApiModel request, CancellationToken ct = default);

        /// <summary>
>>>>>>> f8e8586f
        /// Start model upload
        /// </summary>
        /// <param name="endpointId"></param>
        /// <param name="content"></param>
        /// <param name="ct"></param>
        /// <returns></returns>
        Task<ModelUploadStartResponseApiModel> ModelUploadStartAsync(string endpointId,
            ModelUploadStartRequestApiModel content, CancellationToken ct = default);
    }
}<|MERGE_RESOLUTION|>--- conflicted
+++ resolved
@@ -111,8 +111,6 @@
             WriteRequestApiModel request, CancellationToken ct = default);
 
         /// <summary>
-<<<<<<< HEAD
-=======
         /// Start publishing node values
         /// </summary>
         /// <param name="endpointId"></param>
@@ -153,7 +151,6 @@
             PublishedItemListRequestApiModel request, CancellationToken ct = default);
 
         /// <summary>
->>>>>>> f8e8586f
         /// Start model upload
         /// </summary>
         /// <param name="endpointId"></param>
