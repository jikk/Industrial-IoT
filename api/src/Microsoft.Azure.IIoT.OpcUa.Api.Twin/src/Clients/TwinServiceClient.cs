--- conflicted
+++ resolved
@@ -243,8 +243,6 @@
             return _serializer.DeserializeResponse<ModelUploadStartResponseApiModel>(response);
         }
 
-<<<<<<< HEAD
-=======
         /// <inheritdoc/>
         public async Task<PublishStartResponseApiModel> NodePublishStartAsync(string endpointId,
             PublishStartRequestApiModel content, CancellationToken ct) {
@@ -313,7 +311,6 @@
             return _serializer.DeserializeResponse<PublishStopResponseApiModel>(response);
         }
 
->>>>>>> f8e8586f
         private readonly IHttpClient _httpClient;
         private readonly ISerializer _serializer;
         private readonly string _serviceUri;
