// ------------------------------------------------------------
//  Copyright (c) Microsoft Corporation.  All rights reserved.
//  Licensed under the MIT License (MIT). See License.txt in the repo root for license information.
// ------------------------------------------------------------

namespace Microsoft.Azure.IIoT.OpcUa.Api.Registry.Clients {
    using Microsoft.Azure.IIoT.OpcUa.Api.Registry.Models;
    using Microsoft.Azure.IIoT.OpcUa.Api.Core.Models;
    using Microsoft.Azure.IIoT.Http;
    using Microsoft.Azure.IIoT.Serializers.NewtonSoft;
    using Microsoft.Azure.IIoT.Serializers;
    using System;
    using System.Threading.Tasks;
    using System.Threading;

    /// <summary>
    /// Implementation of registry service api.
    /// </summary>
    public sealed class RegistryServiceClient : IRegistryServiceApi {

        /// <summary>
        /// Create service client
        /// </summary>
        /// <param name="httpClient"></param>
        /// <param name="config"></param>
        /// <param name="serializer"></param>
        public RegistryServiceClient(IHttpClient httpClient, IRegistryConfig config,
            ISerializer serializer) :
            this(httpClient, config?.OpcUaRegistryServiceUrl, serializer) {
        }

        /// <summary>
        /// Create service client
        /// </summary>
        /// <param name="httpClient"></param>
        /// <param name="serviceUri"></param>
        /// <param name="serializer"></param>
        public RegistryServiceClient(IHttpClient httpClient, string serviceUri,
            ISerializer serializer = null) {
            if (string.IsNullOrWhiteSpace(serviceUri)) {
                throw new ArgumentNullException(nameof(serviceUri),
                    "Please configure the Url of the registry micro service.");
            }
            _serviceUri = serviceUri.TrimEnd('/');
            _serializer = serializer ?? new NewtonSoftJsonSerializer();
            _httpClient = httpClient ?? throw new ArgumentNullException(nameof(httpClient));
        }

        /// <inheritdoc/>
        public async Task<string> GetServiceStatusAsync(CancellationToken ct) {
            var request = _httpClient.NewRequest($"{_serviceUri}/healthz",
                Resource.Platform);
            try {
                var response = await _httpClient.GetAsync(request, ct).ConfigureAwait(false);
                response.Validate();
                return response.GetContentAsString();
            }
            catch (Exception ex) {
                return ex.Message;
            }
        }

        /// <inheritdoc/>
        public async Task UpdateDiscovererAsync(string discovererId,
            DiscovererUpdateApiModel content, CancellationToken ct) {
            if (content == null) {
                throw new ArgumentNullException(nameof(content));
            }
            if (string.IsNullOrEmpty(discovererId)) {
                throw new ArgumentNullException(nameof(discovererId));
            }
            var request = _httpClient.NewRequest($"{_serviceUri}/v2/discovery/{discovererId}",
                Resource.Platform);
            _serializer.SerializeToRequest(request, content);
            var response = await _httpClient.PatchAsync(request, ct).ConfigureAwait(false);
            response.Validate();
        }

        /// <inheritdoc/>
        public async Task<DiscovererListApiModel> ListDiscoverersAsync(
            string continuation, int? pageSize, CancellationToken ct) {
            var uri = new UriBuilder($"{_serviceUri}/v2/discovery");
            var request = _httpClient.NewRequest(uri.Uri, Resource.Platform);
            if (continuation != null) {
                request.AddHeader(HttpHeader.ContinuationToken, continuation);
            }
            if (pageSize != null) {
                request.AddHeader(HttpHeader.MaxItemCount, pageSize.ToString());
            }
            _serializer.SetAcceptHeaders(request);
            var response = await _httpClient.GetAsync(request, ct).ConfigureAwait(false);
            response.Validate();
            return _serializer.DeserializeResponse<DiscovererListApiModel>(response);
        }

        /// <inheritdoc/>
        public async Task<DiscovererListApiModel> QueryDiscoverersAsync(
            DiscovererQueryApiModel query, int? pageSize,
            CancellationToken ct) {
            var uri = new UriBuilder($"{_serviceUri}/v2/discovery/query");
            var request = _httpClient.NewRequest(uri.Uri, Resource.Platform);
            if (pageSize != null) {
                request.AddHeader(HttpHeader.MaxItemCount, pageSize.ToString());
            }
            _serializer.SerializeToRequest(request, query);
            var response = await _httpClient.PostAsync(request, ct).ConfigureAwait(false);
            response.Validate();
            return _serializer.DeserializeResponse<DiscovererListApiModel>(response);
        }

        /// <inheritdoc/>
        public async Task<DiscovererApiModel> GetDiscovererAsync(
            string discovererId, CancellationToken ct) {
            if (string.IsNullOrEmpty(discovererId)) {
                throw new ArgumentNullException(nameof(discovererId));
            }
            var uri = new UriBuilder($"{_serviceUri}/v2/discovery/{discovererId}");
            var request = _httpClient.NewRequest(uri.Uri, Resource.Platform);
            _serializer.SetAcceptHeaders(request);
            var response = await _httpClient.GetAsync(request, ct).ConfigureAwait(false);
            response.Validate();
            return _serializer.DeserializeResponse<DiscovererApiModel>(response);
        }

        /// <inheritdoc/>
        public async Task SetDiscoveryModeAsync(string discovererId,
            DiscoveryMode mode, DiscoveryConfigApiModel config, CancellationToken ct) {
            if (string.IsNullOrEmpty(discovererId)) {
                throw new ArgumentNullException(nameof(discovererId));
            }
            var uri = new UriBuilder($"{_serviceUri}/v2/discovery/{discovererId}") {
                Query = $"mode={mode}"
            };
            var request = _httpClient.NewRequest(uri.Uri, Resource.Platform);
            _serializer.SerializeToRequest(request, config);
            var response = await _httpClient.PostAsync(request, ct).ConfigureAwait(false);
            response.Validate();
        }

        /// <inheritdoc/>
        public async Task<SupervisorStatusApiModel> GetSupervisorStatusAsync(
            string supervisorId, CancellationToken ct) {
            if (string.IsNullOrEmpty(supervisorId)) {
                throw new ArgumentNullException(nameof(supervisorId));
            }
            var uri = new UriBuilder($"{_serviceUri}/v2/supervisors/{supervisorId}/status");
            var request = _httpClient.NewRequest(uri.Uri, Resource.Platform);
            _serializer.SetAcceptHeaders(request);
            var response = await _httpClient.GetAsync(request, ct).ConfigureAwait(false);
            response.Validate();
            return _serializer.DeserializeResponse<SupervisorStatusApiModel>(response);
        }

        /// <inheritdoc/>
        public async Task ResetSupervisorAsync(string supervisorId, CancellationToken ct) {
            if (string.IsNullOrEmpty(supervisorId)) {
                throw new ArgumentNullException(nameof(supervisorId));
            }
            var uri = new UriBuilder($"{_serviceUri}/v2/supervisors/{supervisorId}/reset");
            var request = _httpClient.NewRequest(uri.Uri, Resource.Platform);
            var response = await _httpClient.PostAsync(request, ct).ConfigureAwait(false);
            response.Validate();
        }

        /// <inheritdoc/>
        public async Task UpdateSupervisorAsync(string supervisorId,
            SupervisorUpdateApiModel content, CancellationToken ct) {
            if (content == null) {
                throw new ArgumentNullException(nameof(content));
            }
            if (string.IsNullOrEmpty(supervisorId)) {
                throw new ArgumentNullException(nameof(supervisorId));
            }
            var request = _httpClient.NewRequest($"{_serviceUri}/v2/supervisors/{supervisorId}",
                Resource.Platform);
            _serializer.SerializeToRequest(request, content);
            var response = await _httpClient.PatchAsync(request, ct).ConfigureAwait(false);
            response.Validate();
        }

        /// <inheritdoc/>
        public async Task<SupervisorListApiModel> ListSupervisorsAsync(
            string continuation, bool? onlyServerState, int? pageSize, CancellationToken ct) {
            var uri = new UriBuilder($"{_serviceUri}/v2/supervisors");
            if (onlyServerState ?? false) {
                uri.Query = "onlyServerState=true";
            }
            var request = _httpClient.NewRequest(uri.Uri, Resource.Platform);
            if (continuation != null) {
                request.AddHeader(HttpHeader.ContinuationToken, continuation);
            }
            if (pageSize != null) {
                request.AddHeader(HttpHeader.MaxItemCount, pageSize.ToString());
            }
            _serializer.SetAcceptHeaders(request);
            var response = await _httpClient.GetAsync(request, ct).ConfigureAwait(false);
            response.Validate();
            return _serializer.DeserializeResponse<SupervisorListApiModel>(response);
        }

        /// <inheritdoc/>
        public async Task<SupervisorListApiModel> QuerySupervisorsAsync(
            SupervisorQueryApiModel query, bool? onlyServerState, int? pageSize,
            CancellationToken ct) {
            var uri = new UriBuilder($"{_serviceUri}/v2/supervisors/query");
            if (onlyServerState ?? false) {
                uri.Query = "onlyServerState=true";
            }
            var request = _httpClient.NewRequest(uri.Uri, Resource.Platform);
            if (pageSize != null) {
                request.AddHeader(HttpHeader.MaxItemCount, pageSize.ToString());
            }
            _serializer.SerializeToRequest(request, query);
            var response = await _httpClient.PostAsync(request, ct).ConfigureAwait(false);
            response.Validate();
            return _serializer.DeserializeResponse<SupervisorListApiModel>(response);
        }

        /// <inheritdoc/>
        public async Task<SupervisorApiModel> GetSupervisorAsync(
            string supervisorId, bool? onlyServerState, CancellationToken ct) {
            if (string.IsNullOrEmpty(supervisorId)) {
                throw new ArgumentNullException(nameof(supervisorId));
            }
            var uri = new UriBuilder($"{_serviceUri}/v2/supervisors/{supervisorId}");
            if (onlyServerState ?? false) {
                uri.Query = "onlyServerState=true";
            }
            var request = _httpClient.NewRequest(uri.Uri, Resource.Platform);
            _serializer.SetAcceptHeaders(request);
            var response = await _httpClient.GetAsync(request, ct).ConfigureAwait(false);
            response.Validate();
            return _serializer.DeserializeResponse<SupervisorApiModel>(response);
        }

        /// <inheritdoc/>
        public async Task RegisterAsync(ServerRegistrationRequestApiModel content,
            CancellationToken ct) {
            if (content == null) {
                throw new ArgumentNullException(nameof(content));
            }
            if (content.DiscoveryUrl == null) {
                throw new ArgumentNullException(nameof(content.DiscoveryUrl));
            }
            var request = _httpClient.NewRequest($"{_serviceUri}/v2/applications",
                Resource.Platform);
            _serializer.SerializeToRequest(request, content);
<<<<<<< HEAD
=======
            if (request.Options.Timeout == null) {
                request.Options.Timeout = TimeSpan.FromMinutes(3);
            }
>>>>>>> 7c5eac22
            var response = await _httpClient.PostAsync(request, ct).ConfigureAwait(false);
            response.Validate();
        }

        /// <inheritdoc/>
        public async Task DiscoverAsync(DiscoveryRequestApiModel content, CancellationToken ct) {
            if (content == null) {
                throw new ArgumentNullException(nameof(content));
            }
            var request = _httpClient.NewRequest($"{_serviceUri}/v2/applications/discover",
                Resource.Platform);
            _serializer.SerializeToRequest(request, content);
<<<<<<< HEAD
=======
            if (request.Options.Timeout == null) {
                request.Options.Timeout = TimeSpan.FromMinutes(3);
            }
>>>>>>> 7c5eac22
            var response = await _httpClient.PostAsync(request, ct).ConfigureAwait(false);
            response.Validate();
        }

        /// <inheritdoc/>
        public async Task CancelAsync(DiscoveryCancelApiModel content, CancellationToken ct) {
            if (content?.Id == null) {
                throw new ArgumentNullException(nameof(content));
            }
            var request = _httpClient.NewRequest(
                $"{_serviceUri}/v2/applications/discover/${content.Id}", Resource.Platform);
            var response = await _httpClient.DeleteAsync(request, ct).ConfigureAwait(false);
            response.Validate();
        }

        /// <inheritdoc/>
        public async Task<ApplicationRegistrationResponseApiModel> RegisterAsync(
            ApplicationRegistrationRequestApiModel content, CancellationToken ct) {
            if (content == null) {
                throw new ArgumentNullException(nameof(content));
            }
            if (string.IsNullOrEmpty(content.ApplicationUri)) {
                throw new ArgumentNullException(nameof(content.ApplicationUri));
            }
            var request = _httpClient.NewRequest($"{_serviceUri}/v2/applications",
                Resource.Platform);
            _serializer.SerializeToRequest(request, content);
            var response = await _httpClient.PutAsync(request, ct).ConfigureAwait(false);
            response.Validate();
            return _serializer.DeserializeResponse<ApplicationRegistrationResponseApiModel>(response);
        }

        /// <inheritdoc/>
        public async Task EnableApplicationAsync(string applicationId, CancellationToken ct) {
            if (string.IsNullOrEmpty(applicationId)) {
                throw new ArgumentNullException(nameof(applicationId));
            }
            var uri = $"{_serviceUri}/v2/applications/{applicationId}/enable";
            var request = _httpClient.NewRequest(uri);
            var response = await _httpClient.PostAsync(request, ct).ConfigureAwait(false);
            response.Validate();
        }

        /// <inheritdoc/>
        public async Task DisableApplicationAsync(string applicationId, CancellationToken ct) {
            if (string.IsNullOrEmpty(applicationId)) {
                throw new ArgumentNullException(nameof(applicationId));
            }
            var uri = $"{_serviceUri}/v2/applications/{applicationId}/disable";
            var request = _httpClient.NewRequest(uri);
            var response = await _httpClient.PostAsync(request, ct).ConfigureAwait(false);
            response.Validate();
        }

        /// <inheritdoc/>
        public async Task UpdateApplicationAsync(string applicationId,
            ApplicationRegistrationUpdateApiModel content, CancellationToken ct) {
            if (content == null) {
                throw new ArgumentNullException(nameof(content));
            }
            if (string.IsNullOrEmpty(applicationId)) {
                throw new ArgumentNullException(nameof(applicationId));
            }
            var request = _httpClient.NewRequest($"{_serviceUri}/v2/applications/{applicationId}",
                Resource.Platform);
            _serializer.SerializeToRequest(request, content);
            var response = await _httpClient.PatchAsync(request, ct).ConfigureAwait(false);
            response.Validate();
        }

        /// <inheritdoc/>
        public async Task<ApplicationRegistrationApiModel> GetApplicationAsync(
            string applicationId, CancellationToken ct) {
            if (string.IsNullOrEmpty(applicationId)) {
                throw new ArgumentNullException(nameof(applicationId));
            }
            var request = _httpClient.NewRequest($"{_serviceUri}/v2/applications/{applicationId}",
                Resource.Platform);
            _serializer.SetAcceptHeaders(request);
            var response = await _httpClient.GetAsync(request, ct).ConfigureAwait(false);
            response.Validate();
            return _serializer.DeserializeResponse<ApplicationRegistrationApiModel>(response);
        }

        /// <inheritdoc/>
        public async Task<ApplicationInfoListApiModel> QueryApplicationsAsync(
            ApplicationRegistrationQueryApiModel query, int? pageSize, CancellationToken ct) {
            var request = _httpClient.NewRequest($"{_serviceUri}/v2/applications/query",
                Resource.Platform);
            if (pageSize != null) {
                request.AddHeader(HttpHeader.MaxItemCount, pageSize.ToString());
            }
            _serializer.SerializeToRequest(request, query);
            var response = await _httpClient.PostAsync(request, ct).ConfigureAwait(false);
            response.Validate();
            return _serializer.DeserializeResponse<ApplicationInfoListApiModel>(response);
        }

        /// <inheritdoc/>
        public async Task<ApplicationInfoListApiModel> ListApplicationsAsync(
            string continuation, int? pageSize, CancellationToken ct) {
            var request = _httpClient.NewRequest($"{_serviceUri}/v2/applications",
                Resource.Platform);
            if (continuation != null) {
                request.AddHeader(HttpHeader.ContinuationToken, continuation);
            }
            if (pageSize != null) {
                request.AddHeader(HttpHeader.MaxItemCount, pageSize.ToString());
            }
            _serializer.SetAcceptHeaders(request);
            var response = await _httpClient.GetAsync(request, ct).ConfigureAwait(false);
            response.Validate();
            return _serializer.DeserializeResponse<ApplicationInfoListApiModel>(response);
        }

        /// <inheritdoc/>
        public async Task<ApplicationSiteListApiModel> ListSitesAsync(
            string continuation, int? pageSize, CancellationToken ct) {
            var request = _httpClient.NewRequest($"{_serviceUri}/v2/applications/sites",
                Resource.Platform);
            if (continuation != null) {
                request.AddHeader(HttpHeader.ContinuationToken, continuation);
            }
            if (pageSize != null) {
                request.AddHeader(HttpHeader.MaxItemCount, pageSize.ToString());
            }
            _serializer.SetAcceptHeaders(request);
            var response = await _httpClient.GetAsync(request, ct).ConfigureAwait(false);
            response.Validate();
            return _serializer.DeserializeResponse<ApplicationSiteListApiModel>(response);
        }

        /// <inheritdoc/>
        public async Task UnregisterApplicationAsync(string applicationId, CancellationToken ct) {
            if (string.IsNullOrEmpty(applicationId)) {
                throw new ArgumentNullException(nameof(applicationId));
            }
            var request = _httpClient.NewRequest($"{_serviceUri}/v2/applications/{applicationId}",
                Resource.Platform);
            var response = await _httpClient.DeleteAsync(request, ct).ConfigureAwait(false);
            response.Validate();
        }

        /// <inheritdoc/>
        public async Task PurgeDisabledApplicationsAsync(TimeSpan notSeenFor,
            CancellationToken ct) {
            var request = _httpClient.NewRequest(
                $"{_serviceUri}/v2/applications?notSeenFor={notSeenFor}", Resource.Platform);
            var response = await _httpClient.DeleteAsync(request, ct).ConfigureAwait(false);
            response.Validate();
        }

        /// <inheritdoc/>
        public async Task<EndpointInfoListApiModel> ListEndpointsAsync(string continuation,
            bool? onlyServerState, int? pageSize, CancellationToken ct) {
            var uri = new UriBuilder($"{_serviceUri}/v2/endpoints");
            if (onlyServerState ?? false) {
                uri.Query = "onlyServerState=true";
            }
            var request = _httpClient.NewRequest(uri.Uri, Resource.Platform);
            if (continuation != null) {
                request.AddHeader(HttpHeader.ContinuationToken, continuation);
            }
            if (pageSize != null) {
                request.AddHeader(HttpHeader.MaxItemCount, pageSize.ToString());
            }
            _serializer.SetAcceptHeaders(request);
            var response = await _httpClient.GetAsync(request, ct).ConfigureAwait(false);
            response.Validate();
            return _serializer.DeserializeResponse<EndpointInfoListApiModel>(response);
        }

        /// <inheritdoc/>
        public async Task<EndpointInfoListApiModel> QueryEndpointsAsync(
            EndpointRegistrationQueryApiModel query, bool? onlyServerState, int? pageSize,
            CancellationToken ct) {
            var uri = new UriBuilder($"{_serviceUri}/v2/endpoints/query");
            if (onlyServerState ?? false) {
                uri.Query = "onlyServerState=true";
            }
            var request = _httpClient.NewRequest(uri.Uri, Resource.Platform);
            if (pageSize != null) {
                request.AddHeader(HttpHeader.MaxItemCount, pageSize.ToString());
            }
            _serializer.SerializeToRequest(request, query);
            var response = await _httpClient.PostAsync(request, ct).ConfigureAwait(false);
            response.Validate();
            return _serializer.DeserializeResponse<EndpointInfoListApiModel>(response);
        }

        /// <inheritdoc/>
        public async Task<EndpointInfoApiModel> GetEndpointAsync(string endpointId,
            bool? onlyServerState, CancellationToken ct) {
            if (string.IsNullOrEmpty(endpointId)) {
                throw new ArgumentNullException(nameof(endpointId));
            }
            var uri = new UriBuilder($"{_serviceUri}/v2/endpoints/{endpointId}");
            if (onlyServerState ?? false) {
                uri.Query = "onlyServerState=true";
            }
            var request = _httpClient.NewRequest(uri.Uri, Resource.Platform);
            _serializer.SetAcceptHeaders(request);
            var response = await _httpClient.GetAsync(request, ct).ConfigureAwait(false);
            response.Validate();
            return _serializer.DeserializeResponse<EndpointInfoApiModel>(response);
        }

        /// <inheritdoc/>
        public async Task<X509CertificateChainApiModel> GetEndpointCertificateAsync(
            string endpointId, CancellationToken ct) {
            if (string.IsNullOrEmpty(endpointId)) {
                throw new ArgumentNullException(nameof(endpointId));
            }
            var uri = new UriBuilder($"{_serviceUri}/v2/endpoints/{endpointId}/certificate");
            var request = _httpClient.NewRequest(uri.Uri, Resource.Platform);
            _serializer.SetAcceptHeaders(request);
            var response = await _httpClient.GetAsync(request, ct).ConfigureAwait(false);
            response.Validate();
            return _serializer.DeserializeResponse<X509CertificateChainApiModel>(response);
        }

        /// <inheritdoc/>
        public async Task ActivateEndpointAsync(string endpointId, CancellationToken ct) {
            if (string.IsNullOrEmpty(endpointId)) {
                throw new ArgumentNullException(nameof(endpointId));
            }
            var request = _httpClient.NewRequest(
                $"{_serviceUri}/v2/endpoints/{endpointId}/activate", Resource.Platform);
            var response = await _httpClient.PostAsync(request, ct).ConfigureAwait(false);
            response.Validate();
        }

        /// <inheritdoc/>
        public async Task DeactivateEndpointAsync(string endpointId, CancellationToken ct) {
            if (string.IsNullOrEmpty(endpointId)) {
                throw new ArgumentNullException(nameof(endpointId));
            }
            var request = _httpClient.NewRequest(
                $"{_serviceUri}/v2/endpoints/{endpointId}/deactivate", Resource.Platform);
            var response = await _httpClient.PostAsync(request, ct).ConfigureAwait(false);
            response.Validate();
        }

        /// <inheritdoc/>
        public async Task<PublisherListApiModel> ListPublishersAsync(
            string continuation, bool? onlyServerState, int? pageSize, CancellationToken ct) {
            var uri = new UriBuilder($"{_serviceUri}/v2/publishers");
            if (onlyServerState ?? false) {
                uri.Query = "onlyServerState=true";
            }
            var request = _httpClient.NewRequest(uri.Uri, Resource.Platform);
            if (continuation != null) {
                request.AddHeader(HttpHeader.ContinuationToken, continuation);
            }
            if (pageSize != null) {
                request.AddHeader(HttpHeader.MaxItemCount, pageSize.ToString());
            }
            _serializer.SetAcceptHeaders(request);
            var response = await _httpClient.GetAsync(request, ct).ConfigureAwait(false);
            response.Validate();
            return _serializer.DeserializeResponse<PublisherListApiModel>(response);
        }

        /// <inheritdoc/>
        public async Task UpdatePublisherAsync(string publisherId,
            PublisherUpdateApiModel content, CancellationToken ct) {
            if (content == null) {
                throw new ArgumentNullException(nameof(content));
            }
            if (string.IsNullOrEmpty(publisherId)) {
                throw new ArgumentNullException(nameof(publisherId));
            }
            var request = _httpClient.NewRequest($"{_serviceUri}/v2/publishers/{publisherId}",
                Resource.Platform);
            _serializer.SerializeToRequest(request, content);
            var response = await _httpClient.PatchAsync(request, ct).ConfigureAwait(false);
            response.Validate();
        }

        /// <inheritdoc/>
        public async Task<PublisherListApiModel> QueryPublishersAsync(
            PublisherQueryApiModel query, bool? onlyServerState, int? pageSize,
            CancellationToken ct) {
            var uri = new UriBuilder($"{_serviceUri}/v2/publishers/query");
            if (onlyServerState ?? false) {
                uri.Query = "onlyServerState=true";
            }
            var request = _httpClient.NewRequest(uri.Uri, Resource.Platform);
            if (pageSize != null) {
                request.AddHeader(HttpHeader.MaxItemCount, pageSize.ToString());
            }
            _serializer.SerializeToRequest(request, query);
            var response = await _httpClient.PostAsync(request, ct).ConfigureAwait(false);
            response.Validate();
            return _serializer.DeserializeResponse<PublisherListApiModel>(response);
        }

        /// <inheritdoc/>
        public async Task<SupervisorStatusApiModel> GetPublisherStatusAsync(
            string publisherId, CancellationToken ct) {
            if (string.IsNullOrEmpty(publisherId)) {
                throw new ArgumentNullException(nameof(publisherId));
            }
            var uri = new UriBuilder($"{_serviceUri}/v2/publishers/{publisherId}/status");
            var request = _httpClient.NewRequest(uri.Uri, Resource.Platform);
            _serializer.SetAcceptHeaders(request);
            var response = await _httpClient.GetAsync(request, ct).ConfigureAwait(false);
            response.Validate();
            return _serializer.DeserializeResponse<SupervisorStatusApiModel>(response);
        }

        /// <inheritdoc/>
        public async Task ResetPublisherAsync(string publisherId, CancellationToken ct) {
            if (string.IsNullOrEmpty(publisherId)) {
                throw new ArgumentNullException(nameof(publisherId));
            }
            var uri = new UriBuilder($"{_serviceUri}/v2/publishers/{publisherId}/reset");
            var request = _httpClient.NewRequest(uri.Uri, Resource.Platform);
            var response = await _httpClient.PostAsync(request, ct).ConfigureAwait(false);
            response.Validate();
        }

        /// <inheritdoc/>
        public async Task<PublisherApiModel> GetPublisherAsync(
            string publisherId, bool? onlyServerState, CancellationToken ct) {
            if (string.IsNullOrEmpty(publisherId)) {
                throw new ArgumentNullException(nameof(publisherId));
            }
            var uri = new UriBuilder($"{_serviceUri}/v2/publishers/{publisherId}");
            if (onlyServerState ?? false) {
                uri.Query = "onlyServerState=true";
            }
            var request = _httpClient.NewRequest(uri.Uri, Resource.Platform);
            _serializer.SetAcceptHeaders(request);
            var response = await _httpClient.GetAsync(request, ct).ConfigureAwait(false);
            response.Validate();
            return _serializer.DeserializeResponse<PublisherApiModel>(response);
        }

        /// <inheritdoc/>
        public async Task<GatewayListApiModel> ListGatewaysAsync(
            string continuation, int? pageSize, CancellationToken ct) {
            var uri = new UriBuilder($"{_serviceUri}/v2/gateways");
            var request = _httpClient.NewRequest(uri.Uri, Resource.Platform);
            if (continuation != null) {
                request.AddHeader(HttpHeader.ContinuationToken, continuation);
            }
            if (pageSize != null) {
                request.AddHeader(HttpHeader.MaxItemCount, pageSize.ToString());
            }
            _serializer.SetAcceptHeaders(request);
            var response = await _httpClient.GetAsync(request, ct).ConfigureAwait(false);
            response.Validate();
            return _serializer.DeserializeResponse<GatewayListApiModel>(response);
        }

        /// <inheritdoc/>
        public async Task UpdateGatewayAsync(string gatewayId,
            GatewayUpdateApiModel content, CancellationToken ct) {
            if (content == null) {
                throw new ArgumentNullException(nameof(content));
            }
            if (string.IsNullOrEmpty(gatewayId)) {
                throw new ArgumentNullException(nameof(gatewayId));
            }
            var request = _httpClient.NewRequest($"{_serviceUri}/v2/gateways/{gatewayId}",
                Resource.Platform);
            _serializer.SerializeToRequest(request, content);
            var response = await _httpClient.PatchAsync(request, ct).ConfigureAwait(false);
            response.Validate();
        }

        /// <inheritdoc/>
        public async Task<GatewayListApiModel> QueryGatewaysAsync(
            GatewayQueryApiModel query, int? pageSize, CancellationToken ct) {
            var uri = new UriBuilder($"{_serviceUri}/v2/gateways/query");
            var request = _httpClient.NewRequest(uri.Uri, Resource.Platform);
            if (pageSize != null) {
                request.AddHeader(HttpHeader.MaxItemCount, pageSize.ToString());
            }
            _serializer.SerializeToRequest(request, query);
            var response = await _httpClient.PostAsync(request, ct).ConfigureAwait(false);
            response.Validate();
            return _serializer.DeserializeResponse<GatewayListApiModel>(response);
        }

        /// <inheritdoc/>
        public async Task<GatewayInfoApiModel> GetGatewayAsync(string gatewayId,
            CancellationToken ct) {
            if (string.IsNullOrEmpty(gatewayId)) {
                throw new ArgumentNullException(nameof(gatewayId));
            }
            var uri = new UriBuilder($"{_serviceUri}/v2/gateways/{gatewayId}");
            var request = _httpClient.NewRequest(uri.Uri, Resource.Platform);
            _serializer.SetAcceptHeaders(request);
            var response = await _httpClient.GetAsync(request, ct).ConfigureAwait(false);
            response.Validate();
            return _serializer.DeserializeResponse<GatewayInfoApiModel>(response);
        }

        private readonly IHttpClient _httpClient;
        private readonly string _serviceUri;
        private readonly ISerializer _serializer;
    }
}<|MERGE_RESOLUTION|>--- conflicted
+++ resolved
@@ -245,12 +245,9 @@
             var request = _httpClient.NewRequest($"{_serviceUri}/v2/applications",
                 Resource.Platform);
             _serializer.SerializeToRequest(request, content);
-<<<<<<< HEAD
-=======
             if (request.Options.Timeout == null) {
                 request.Options.Timeout = TimeSpan.FromMinutes(3);
             }
->>>>>>> 7c5eac22
             var response = await _httpClient.PostAsync(request, ct).ConfigureAwait(false);
             response.Validate();
         }
@@ -263,12 +260,9 @@
             var request = _httpClient.NewRequest($"{_serviceUri}/v2/applications/discover",
                 Resource.Platform);
             _serializer.SerializeToRequest(request, content);
-<<<<<<< HEAD
-=======
             if (request.Options.Timeout == null) {
                 request.Options.Timeout = TimeSpan.FromMinutes(3);
             }
->>>>>>> 7c5eac22
             var response = await _httpClient.PostAsync(request, ct).ConfigureAwait(false);
             response.Validate();
         }
