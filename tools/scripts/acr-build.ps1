--- conflicted
+++ resolved
@@ -105,13 +105,10 @@
     try {
         $argumentList = @("rev-parse", "--abbrev-ref", "HEAD")
         $branchName = (& "git" $argumentList 2>&1 | %{ "$_" });
-<<<<<<< HEAD
         if ($LastExitCode -ne 0) {
             throw "git $($argumentList) failed with $($LastExitCode)."
         }
-=======
         $branchName = $branchName.Substring(0, [Math]::Min($branchName.Length, $maxBranchNameLength))
->>>>>>> e4cdca60
     }
     catch {
         Write-Warning $_.Exception
