--- conflicted
+++ resolved
@@ -234,14 +234,9 @@
                     // connect to IoTHub
                     if (!string.IsNullOrEmpty(_deviceConnectionString))
                     {
-<<<<<<< HEAD
-                        Trace($"Create Publisher IoTHub client with device connection string: '{_deviceConnectionString}' using '{IotHubProtocol}' for communication.");
-                        _iotHubClient = DeviceClient.CreateFromConnectionString(_deviceConnectionString, IotHubProtocol);
-=======
                         Trace($"Create Publisher IoTHub client with device connection string: '{deviceConnectionString}' using '{IotHubProtocol}' for communication.");
                         _iotHubClient = DeviceClient.CreateFromConnectionString(deviceConnectionString, IotHubProtocol);
                         _iotHubClient.ProductInfo = "OpcPublisher";
->>>>>>> 8c209bb0
                         ExponentialBackoff exponentialRetryPolicy = new ExponentialBackoff(int.MaxValue, TimeSpan.FromMilliseconds(2), TimeSpan.FromMilliseconds(1024), TimeSpan.FromMilliseconds(3));
                         _iotHubClient.SetRetryPolicy(exponentialRetryPolicy);
                         await _iotHubClient.OpenAsync();
