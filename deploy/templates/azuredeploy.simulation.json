--- conflicted
+++ resolved
@@ -121,37 +121,6 @@
             "metadata": {
                 "description": "Specifies the image version tag to use for all images."
             }
-<<<<<<< HEAD
-        },
-        "templateUrl": {
-            "type": "string",
-            "defaultValue": "https://raw.githubusercontent.com/Azure/Industrial-IoT",
-            "metadata": {
-                "description": "The artifacts url from which to pull all linked templates.  Default is official repository."
-            }
-        },
-        "branchName": {
-            "type": "string",
-            "defaultValue": "master",
-            "metadata": {
-                "description": "The branch from which to deploy deploy services and application.  Default to master."
-            }
-        },
-        "simulation": {
-            "type": "string",
-            "defaultValue": "simulation",
-            "metadata": {
-                "description": "The name of the simulation docker-compose file on github without extension."
-            }
-        },
-        "managedIdentityResourceId": {
-            "type": "string",
-            "defaultValue": "",
-            "metadata": {
-                "description": "A user created managed identity to use for keyvault access.  If not provided, above secret will be used to gain access to keyvault."
-            }
-=======
->>>>>>> 6657e818
         }
     },
     "variables": {
@@ -345,38 +314,6 @@
                                 "key": "PCS_SIMULATION_USER",
                                 "value": "[parameters('edgeUserName')]"
                             },
-<<<<<<< HEAD
-                            "dependsOn": [
-                                "[resourceId('Microsoft.Network/networkInterfaces/', concat(variables('simulationName'), copyIndex(), '-nic'))]"
-                            ]
-                        },
-                        {
-                            "comments": "One time script execution to prepare the VM environment",
-                            "type": "Microsoft.Compute/virtualMachines/extensions",
-                            "name": "[concat(variables('simulationName'), copyIndex(), '/', 'scriptextensions')]",
-                            "apiVersion": "2019-03-01",
-                            "location": "[resourceGroup().location]",
-                            "properties": {
-                                "publisher": "Microsoft.Azure.Extensions",
-                                "type": "CustomScript",
-                                "typeHandlerVersion": "2.0",
-                                "autoUpgradeMinorVersion": true,
-                                "settings": {
-                                    "fileUris": [
-                                        "[concat(parameters('templateUrl'), '/', parameters('branchName'), '/deploy/scripts/simulation.sh')]",
-                                        "[concat(parameters('templateUrl'), '/', parameters('branchName'), '/deploy/scripts/', parameters('simulation'), '.yml')]"
-                                    ]
-                                },
-                                "protectedSettings": {
-                                    "commandToExecute": "[concat('sudo bash simulation.sh ', ' --admin ', parameters('edgeUsername'), ' --name ', parameters('simulation'), ' --imagesNamespace ', concat('\"', parameters('imagesNamespace'), '\"'), ' --imagesTag ', concat('\"', parameters('imagesTag'), '\"'), ' --dockerServer ', concat('\"', parameters('dockerServer'), '\"'), ' --dockerUser ', concat('\"', parameters('dockerUser'), '\"'), ' --dockerPassword ', concat('\"', parameters('dockerPassword'), '\"'))]"
-                                }
-                            },
-                            "dependsOn": [
-                                "[resourceId('Microsoft.Compute/virtualMachines/', concat(variables('simulationName'), copyIndex()))]"
-                            ]
-                        }
-                    ]
-=======
                             {
                                 "key": "PCS_SIMULATION_PASSWORD",
                                 "value": "[parameters('edgePassword')]"
@@ -387,7 +324,6 @@
                 "templateLink": {
                     "contentVersion": "1.0.0.0",
                     "uri": "[concat(variables('templateBaseUrl'), 'azuredeploy.configuration.json')]"
->>>>>>> 6657e818
                 }
             },
             "dependsOn": [
