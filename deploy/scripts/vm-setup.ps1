<#
 .SYNOPSIS
    Installs IoT edge 

 .DESCRIPTION
    Installs IoT edge on either linux or windows vm and enrolls vm in DPS.

 .PARAMETER dpsConnString
    The Dps connection string

 .PARAMETER idScope
    The Dps id scope
#>
param(
    [Parameter(Mandatory)]
    [string] $dpsConnString,
    [Parameter(Mandatory)]
    [string] $idScope
)

$path = Split-Path $script:MyInvocation.MyCommand.Path
$enrollPath = join-path $path vm-enroll.ps1
if ($PsVersionTable.Platform -eq "Unix") {

    $file = "/etc/iotedge/config.yaml"
    if (Test-Path $file) {
        $backup = "$($file)-backup"
        if (Test-Path $backup) {
            Write-Host "Already configured."
            return
        }
        $configyml = Get-Content $file -Raw
        if ([string]::IsNullOrWhiteSpace($configyml)) {
            throw "$($file) empty."
        }
        $configyml | Out-File $backup -Force
    }
    else {
        throw "$($file) does not exist."
    }

    Write-Host "Create new IoT Edge enrollment."
    $enrollment = & $enrollPath -dpsConnString $dpsConnString -os Linux
    Write-Host "Configure and initialize IoT Edge on Linux using enrollment information."

    # comment out existing 
    $configyml = $configyml.Replace("`nprovisioning:", "`n#provisioning:")
    $configyml = $configyml.Replace("`n  source:", "`n#  source:")
    $configyml = $configyml.Replace("`n  device_connection_string:", "`n#  device_connection_string:")
    $configyml = $configyml.Replace("`n  dynamic_reprovisioning:", "`n#  dynamic_reprovisioning:")

    # add dps setting
    $configyml += "`n"
    $configyml += "`n########################################################################"
    $configyml += "`n# DPS symmetric key provisioning configuration - added by vm-setup.ps1 #"
    $configyml += "`n########################################################################"
    $configyml += "`n"
    $configyml += "`nprovisioning:"
    $configyml += "`n  source: `"dps`""
    $configyml += "`n  global_endpoint: `"https://global.azure-devices-provisioning.net`""
    $configyml += "`n  scope_id: `"$($idScope)`""
    $configyml += "`n  attestation:"
    $configyml += "`n    method: `"symmetric_key`""
    $configyml += "`n    registration_id: `"$($enrollment.registrationId)`""
    $configyml += "`n    symmetric_key: `"$($enrollment.primaryKey)`""
    $configyml += "`n"
    $configyml += "`n########################################################################"
    $configyml += "`n"

    $configyml | Out-File $file -Force
}
else {
    Start-Transcript -path (join-path $path "vm-setup.log")
<<<<<<< HEAD

    Write-Host "Create new IoT Edge enrollment."
    $enrollment = & $enrollPath -dpsConnString $dpsConnString -os Windows

    Write-Host "Configure and initialize IoT Edge on Windows using enrollment information."
    . { Invoke-WebRequest -useb https://aka.ms/iotedge-win } | Invoke-Expression; `
        Install-IoTEdge -Dps -ScopeId $idScope -ContainerOs Windows -RegistrationId `
            $enrollment.registrationId -SymmetricKey $enrollment.primaryKey

    # todo: Test edge
    # Get-WinEvent -ea SilentlyContinue -FilterHashtable @{ProviderName='iotedged';LogName='application';StartTime=$StartTime} |
    #    Select-Object TimeCreated, Message |
    #    Sort-Object @{Expression='TimeCreated';Descending=$false} |
    #    Format-Table -AutoSize -Wrap
=======

    Write-Host "Create new IoT Edge enrollment."
    $enrollment = & $enrollPath -dpsConnString $dpsConnString -os Windows

    Write-Host "Configure and initialize IoT Edge on Windows using enrollment information."
    . { Invoke-WebRequest -useb https://aka.ms/iotedge-win } | Invoke-Expression; `
        Install-IoTEdge -Dps -ScopeId $idScope -ContainerOs Windows -RegistrationId `
            $enrollment.registrationId -SymmetricKey $enrollment.primaryKey
>>>>>>> dc39771b
}<|MERGE_RESOLUTION|>--- conflicted
+++ resolved
@@ -71,7 +71,6 @@
 }
 else {
     Start-Transcript -path (join-path $path "vm-setup.log")
-<<<<<<< HEAD
 
     Write-Host "Create new IoT Edge enrollment."
     $enrollment = & $enrollPath -dpsConnString $dpsConnString -os Windows
@@ -80,20 +79,4 @@
     . { Invoke-WebRequest -useb https://aka.ms/iotedge-win } | Invoke-Expression; `
         Install-IoTEdge -Dps -ScopeId $idScope -ContainerOs Windows -RegistrationId `
             $enrollment.registrationId -SymmetricKey $enrollment.primaryKey
-
-    # todo: Test edge
-    # Get-WinEvent -ea SilentlyContinue -FilterHashtable @{ProviderName='iotedged';LogName='application';StartTime=$StartTime} |
-    #    Select-Object TimeCreated, Message |
-    #    Sort-Object @{Expression='TimeCreated';Descending=$false} |
-    #    Format-Table -AutoSize -Wrap
-=======
-
-    Write-Host "Create new IoT Edge enrollment."
-    $enrollment = & $enrollPath -dpsConnString $dpsConnString -os Windows
-
-    Write-Host "Configure and initialize IoT Edge on Windows using enrollment information."
-    . { Invoke-WebRequest -useb https://aka.ms/iotedge-win } | Invoke-Expression; `
-        Install-IoTEdge -Dps -ScopeId $idScope -ContainerOs Windows -RegistrationId `
-            $enrollment.registrationId -SymmetricKey $enrollment.primaryKey
->>>>>>> dc39771b
 }