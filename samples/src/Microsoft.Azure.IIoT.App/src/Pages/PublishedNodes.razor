﻿@*------------------------------------------------------------
     Copyright (c) Microsoft Corporation.  All rights reserved.
     Licensed under the MIT License (MIT). See License.txt in the repo root for license information.
    ------------------------------------------------------------*@

@page "/PublishedNodes/{page}/{endpointId}"
@page "/PublishedNodes/{page}/{endpointId}/{discovererId}/{applicationId}/{supervisorId}"

@using Microsoft.AspNetCore.Components;
@using Microsoft.Azure.IIoT.App.Services
@using Microsoft.Azure.IIoT.App.Components.Pager
@using Microsoft.Azure.IIoT.App.Components.ErrorMessage
@using Microsoft.Azure.IIoT.App.Data
@using Microsoft.Azure.IIoT.OpcUa.Api.Publisher.Models;
@using Microsoft.Azure.IIoT.OpcUa.Api.Twin.Models;
@using Microsoft.Azure.IIoT.App.Common


@inject NavigationManager NavigationManager
@inject Publisher PublisherHelper
@inject UICommon CommonHelper
@inject Registry RegistryHelper

<h1>Published Nodes</h1>

<table class="table @_tableView">
    <thead>
        <tr>
            <th class="width-large">Node Id</th>
            <th class="width-large">Display Name</th>
            <th class="width-small">Publishing Interval</th>
            <th class="width-small">Sampling Interval</th>
            <th class="width-small">Heartbeat Interval</th>
            @if (IsIdGiven(DiscovererId) && IsIdGiven(ApplicationId) && IsIdGiven(SupervisorId)) {
                <th class="width-xsmall">
                    <a href="/endpoints/1/@DiscovererId/@ApplicationId/@SupervisorId"><span class="oi oi-arrow-left"></span></a>
                </th>
            }
            else {
                <th class="width-xsmall">
                    <a href="/endpoints/1"><span class="oi oi-arrow-left"></span></a>
                </th>
            }
        </tr>
    </thead>
    <tbody>
<<<<<<< HEAD
        @foreach (var node in _pagednodeList.Results)
        {
        <tr>
            <td>
                @{ string NodeId = CommonHelper.None;
                        NodeId = string.IsNullOrEmpty(node.NodeId) ? CommonHelper.None : node.NodeId;
                } @NodeId
            </td>
            <td>
                @{ string DisplayName = CommonHelper.None;
                        DisplayName = string.IsNullOrEmpty(node.DisplayName) ? CommonHelper.None : node.DisplayName;
                } @DisplayName
            </td>
            <td>
                @{ string PublishingInterval = CommonHelper.None;
                        PublishingInterval = node.PublishingInterval == null ? CommonHelper.None : node.PublishingInterval.ToString();
                } @PublishingInterval
            </td>
            <td>
                @{ string SamplingInterval = CommonHelper.None;
                        SamplingInterval = node.SamplingInterval == null ? CommonHelper.None : node.SamplingInterval.ToString();
                } @SamplingInterval
            </td>
            <td>
                @{ string HeartbeatInterval = CommonHelper.None;
                        HeartbeatInterval = node.HeartbeatInterval == null ? CommonHelper.None : node.HeartbeatInterval.ToString();
                } @HeartbeatInterval
            </td>
            <td></td>
        </tr>
=======
        @foreach (var node in _pagednodeList.Results) {
            <tr>
                <td class="hover-text width-large">
                    <div>
                        @{ string NodeId = CommonHelper.None;
                            NodeId = string.IsNullOrEmpty(node.NodeId) ? CommonHelper.None : node.NodeId;
                        } @NodeId
                    </div>
                </td>
                <td class="hover-text width-large">
                    <div>
                        @{ string DisplayName = CommonHelper.None;
                            DisplayName = string.IsNullOrEmpty(node.DisplayName) ? CommonHelper.None : node.DisplayName;
                        } @DisplayName
                    </div>
                </td>
                <td class="hover-text width-small">
                    <div>
                        @{ string PublishingInterval = CommonHelper.None;
                            PublishingInterval = node.PublishingInterval == null ? CommonHelper.None : node.PublishingInterval.ToString();
                        } @PublishingInterval
                    </div>
                </td>
                <td class="hover-text width-small">
                    <div>
                        @{ string SamplingInterval = CommonHelper.None;
                            SamplingInterval = node.SamplingInterval == null ? CommonHelper.None : node.SamplingInterval.ToString();
                        } @SamplingInterval
                    </div>
                </td>
                <td class="hover-text width-small">
                    <div>
                        @{ string HeartbeatInterval = CommonHelper.None;
                            HeartbeatInterval = node.HeartbeatInterval == null ? CommonHelper.None : node.HeartbeatInterval.ToString();
                        } @HeartbeatInterval
                    </div>
                </td>
                <td></td>
            </tr>
>>>>>>> b76af90a
        }
    </tbody>
</table>
<div class="@_tableEmpty center">No published nodes found for this endpoint.</div>

<ErrorMessage PageError="@_pagednodeList.Error" Status="@Status"></ErrorMessage>

<Pager Result=@_nodeList PageChanged=@(async(Page) => await PagerPageChanged(Page)) />

<div class="loader-pos @CommonHelper.Spinner"></div>

@code {

    [Parameter]
    public string Page { get; set; } = "1";

    [Parameter]
    public string EndpointId { get; set; } = string.Empty;

    [Parameter]
    public string DiscovererId { get; set; } = string.Empty;

    [Parameter]
    public string ApplicationId { get; set; } = string.Empty;

    [Parameter]
    public string SupervisorId { get; set; } = string.Empty;

    public string Status { get; set; }
    private PagedResult<PublishListItemApiModel> _nodeList =
        new PagedResult<PublishListItemApiModel>();
    private PagedResult<PublishListItemApiModel> _pagednodeList =
        new PagedResult<PublishListItemApiModel>();
    private string _tableView = "visible";
    private string _tableEmpty = "displayNone";
    private IAsyncDisposable _endpointEvents { get; set; }

    /// <summary>
    /// Notify page change
    /// </summary>
    /// <param name="page"></param>
    public async Task PagerPageChanged(int page) 
    {
        CommonHelper.Spinner = "loader-big";
        StateHasChanged();
        if (!string.IsNullOrEmpty(_nodeList.ContinuationToken) && page > _pagednodeList.PageCount)
        {
            _nodeList = await PublisherHelper.PublishedAsync(EndpointId);
        }
        _pagednodeList = _nodeList.GetPaged(page, CommonHelper.PageLength, null);
        NavigationManager.NavigateTo(NavigationManager.BaseUri + "PublishedNodes/" + page + "/" + EndpointId);
        CommonHelper.Spinner = string.Empty;
        StateHasChanged();
    }

    /// <summary>
    /// OnInitialized
    /// </summary>
    protected override void OnInitialized() 
    {
        CommonHelper.Spinner = "loader-big";
    }

    /// <summary>
    /// OnAfterRenderAsync
    /// </summary>
    /// <param name="firstRender"></param>
    protected override async Task OnAfterRenderAsync(bool firstRender) 
    {
        if (firstRender) 
        {
            _nodeList = await PublisherHelper.PublishedAsync(EndpointId);
            Page = "1";
            _pagednodeList = _nodeList.GetPaged(Int32.Parse(Page), CommonHelper.PageLength, _nodeList.Error);
            CommonHelper.Spinner = string.Empty;
            CommonHelper.CheckErrorOrEmpty<PublishListItemApiModel>(_pagednodeList, ref _tableView, ref _tableEmpty);
            StateHasChanged();
        }
    }

    private bool IsIdGiven(string id) 
    {
        return !string.IsNullOrEmpty(id);
    }
}<|MERGE_RESOLUTION|>--- conflicted
+++ resolved
@@ -44,38 +44,6 @@
         </tr>
     </thead>
     <tbody>
-<<<<<<< HEAD
-        @foreach (var node in _pagednodeList.Results)
-        {
-        <tr>
-            <td>
-                @{ string NodeId = CommonHelper.None;
-                        NodeId = string.IsNullOrEmpty(node.NodeId) ? CommonHelper.None : node.NodeId;
-                } @NodeId
-            </td>
-            <td>
-                @{ string DisplayName = CommonHelper.None;
-                        DisplayName = string.IsNullOrEmpty(node.DisplayName) ? CommonHelper.None : node.DisplayName;
-                } @DisplayName
-            </td>
-            <td>
-                @{ string PublishingInterval = CommonHelper.None;
-                        PublishingInterval = node.PublishingInterval == null ? CommonHelper.None : node.PublishingInterval.ToString();
-                } @PublishingInterval
-            </td>
-            <td>
-                @{ string SamplingInterval = CommonHelper.None;
-                        SamplingInterval = node.SamplingInterval == null ? CommonHelper.None : node.SamplingInterval.ToString();
-                } @SamplingInterval
-            </td>
-            <td>
-                @{ string HeartbeatInterval = CommonHelper.None;
-                        HeartbeatInterval = node.HeartbeatInterval == null ? CommonHelper.None : node.HeartbeatInterval.ToString();
-                } @HeartbeatInterval
-            </td>
-            <td></td>
-        </tr>
-=======
         @foreach (var node in _pagednodeList.Results) {
             <tr>
                 <td class="hover-text width-large">
@@ -115,7 +83,6 @@
                 </td>
                 <td></td>
             </tr>
->>>>>>> b76af90a
         }
     </tbody>
 </table>
