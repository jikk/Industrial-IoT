﻿@*------------------------------------------------------------
     Copyright (c) Microsoft Corporation.  All rights reserved.
     Licensed under the MIT License (MIT). See License.txt in the repo root for license information.
    ------------------------------------------------------------*@

@page "/supervisors"
@page "/supervisors/{page}"

@using Microsoft.AspNetCore.Components;
@using Microsoft.Azure.IIoT.App.Services
@using Microsoft.Azure.IIoT.App.Components.Pager
@using Microsoft.Azure.IIoT.App.Components.Drawer
@using Microsoft.Azure.IIoT.App.Components.ErrorMessage
@using Microsoft.Azure.IIoT.OpcUa.Api.Registry
@using Microsoft.Azure.IIoT.App.Common

@inject NavigationManager NavigationManager
@inject Registry RegistryHelper
@inject IRegistryServiceApi RegistryService
@inject RegistryServiceEvents RegistryServiceEvents
@inject UICommon CommonHelper

@implements IDisposable

<h1>Twin Modules</h1>

<table class="table @_tableView">
    <thead>
        <tr>
            <th class="width-large">Id</th>
            <th class="width-medium">Connection Status</th>
            <th class="width-medium">Sync Status</th>
            <th class="width-small">Version</th>
            <th></th>
        </tr>
    </thead>
    <tbody>
        @foreach (var supervisor in _pagedSupervisorList.Results) {
            <tr>
                <td class="hover-text width-large">
                    <div>
                        <a href='endpoints/1/@RegistryHelper.PathAll/@RegistryHelper.PathAll/@supervisor.Id'>
                            @supervisor.Id
                        </a>
                    </div>
                </td>
<<<<<<< HEAD
                @{string connectStatus = supervisor.Connected == null ? CommonHelper.None : supervisor.Connected == true ? "Connected" : "Disconnected";}
=======
                <td class="hover-text width-medium">
                    <div>
                        @(string.IsNullOrEmpty(supervisor.SiteId)
                            ? CommonHelper.None
                            : supervisor.SiteId)
                    </div>
                </td>
                @{string connectStatus = supervisor.Connected == null
                    ? CommonHelper.None
                    : supervisor.Connected == true
                        ? "Connected"
                        : "Disconnected";}
>>>>>>> 6705e3ca
                <td class="hover-text width-medium">
                    <div>
                        @{
                            string alt = connectStatus;

                            switch (connectStatus)
                            {
                                case "Connected":
                                    <i class="material-icons" title="@alt" aria-label="@alt">link</i>
                                    break;
                                case "Disconnected":
                                case "(None)":
                                    <i class="material-icons" title="@alt" aria-label="@alt">link_off</i>
                                    break;
                                default:
                                    <i class="material-icons" title="@alt" aria-label="@alt">help</i>
                                    break;
                            }
                        }
                    </div>
                </td>
                @{string syncStatus = supervisor.OutOfSync == null
                    ? CommonHelper.None
                    : supervisor.OutOfSync == true
                        ? "Out of Sync"
                        : "Synced";}
                <td class="hover-text width-medium">
                    <div>
                        @syncStatus
                    </div>
                </td>
                <td class="hover-text width-small">
                    <div>
                        @supervisor.Version
                    </div>
                </td>
                <td>
                    <a class="ellipsis-space" href="javascript: void(0)" @onclick="@(() => OpenDrawer(supervisor.Id))">More Data</a>
                </td>
                <td>
                    <button @onclick="@(() => ResetSupervisorUIAsync(supervisor.Id))" class="btn btn-primary">Reset</button>
                </td>
            </tr>
        }
    </tbody>
</table>
<div class="@_tableEmpty center">No Twin Modules found.</div>

<Drawer HeaderText="Twin Module Status" ObjectData="@SupervisorId" IsOpen="@IsOpen" CloseDrawer="@(() => CloseDrawer())">
    <_DrawerSupervisorContent SupervisorId="@SupervisorId"></_DrawerSupervisorContent>
</Drawer>

<ErrorMessage PageError="@_pagedSupervisorList.Error" Status="@null"></ErrorMessage>

<Pager Result=@SupervisorList PageChanged="@(async(Page) => await PagerPageChangedAsync(Page))" />

<div class="loader-pos @CommonHelper.Spinner"></div><|MERGE_RESOLUTION|>--- conflicted
+++ resolved
@@ -44,22 +44,11 @@
                         </a>
                     </div>
                 </td>
-<<<<<<< HEAD
-                @{string connectStatus = supervisor.Connected == null ? CommonHelper.None : supervisor.Connected == true ? "Connected" : "Disconnected";}
-=======
-                <td class="hover-text width-medium">
-                    <div>
-                        @(string.IsNullOrEmpty(supervisor.SiteId)
-                            ? CommonHelper.None
-                            : supervisor.SiteId)
-                    </div>
-                </td>
                 @{string connectStatus = supervisor.Connected == null
                     ? CommonHelper.None
                     : supervisor.Connected == true
                         ? "Connected"
                         : "Disconnected";}
->>>>>>> 6705e3ca
                 <td class="hover-text width-medium">
                     <div>
                         @{
