﻿@*------------------------------------------------------------
  Copyright (c) Microsoft Corporation.  All rights reserved.
  Licensed under the MIT License (MIT). See License.txt in the repo root for license information.
 ------------------------------------------------------------*@

@using Microsoft.Azure.IIoT.App.Services
@using Microsoft.Azure.IIoT.App.Common

@inject Registry RegistryHelper
@inject UICommon CommonHelper

<div class="drawer-content list-group">
    <div class="list-group-item text-left">
        @if (SupervisorStatus != null)
        {
            <div class="label">
                DeviceId:
                <div class="body">
                    @(string.IsNullOrEmpty(SupervisorStatus.DeviceId)
                        ? CommonHelper.None
                        : SupervisorStatus.DeviceId)
                </div>
            </div>
            <div class="label">
                ModuleId:
                <div class="body">
                    @(string.IsNullOrEmpty(SupervisorStatus.ModuleId)
                        ? CommonHelper.None
                        : SupervisorStatus.ModuleId)
                </div>
            </div>
<<<<<<< HEAD
=======
            <div class="label">
                SiteId:
                <div class="body">
                    @(string.IsNullOrEmpty(SupervisorStatus.SiteId)
                        ? CommonHelper.None
                        : SupervisorStatus.SiteId)
                </div>
            </div>
>>>>>>> 6705e3ca
            <div class="label">
                Endpoints:
                @{
                    if (SupervisorStatus.Entities != null)
                    {
                        foreach (var endpoint in SupervisorStatus.Entities)
                        {
                            string Id = endpoint.Id == null ? CommonHelper.None : endpoint.Id;
                            <div class="label">
                                Uri:
                                <div class="body">@Id</div>
                            </div>
                            string ActivationState = endpoint.ActivationState == null ? CommonHelper.None : endpoint.ActivationState.ToString();
                            <div class="label">
                                Connection Status:
                                <div class="body">@ActivationState</div>
                            </div>
                        }
                    }
                    else
                    {
                        <div class="body">@CommonHelper.None</div>
                    }
                }
            </div>
        }
        <div class="loader-pos @CommonHelper.Spinner"></div>
    </div>
</div><|MERGE_RESOLUTION|>--- conflicted
+++ resolved
@@ -29,17 +29,6 @@
                         : SupervisorStatus.ModuleId)
                 </div>
             </div>
-<<<<<<< HEAD
-=======
-            <div class="label">
-                SiteId:
-                <div class="body">
-                    @(string.IsNullOrEmpty(SupervisorStatus.SiteId)
-                        ? CommonHelper.None
-                        : SupervisorStatus.SiteId)
-                </div>
-            </div>
->>>>>>> 6705e3ca
             <div class="label">
                 Endpoints:
                 @{
