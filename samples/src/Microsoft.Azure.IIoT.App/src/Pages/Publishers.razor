﻿@*------------------------------------------------------------
     Copyright (c) Microsoft Corporation.  All rights reserved.
     Licensed under the MIT License (MIT). See License.txt in the repo root for license information.
    ------------------------------------------------------------*@

@page "/publishers/{page}"

@using Microsoft.AspNetCore.Components;
@using Microsoft.Azure.IIoT.App.Services
@using Microsoft.Azure.IIoT.App.Components.Pager
@using Microsoft.Azure.IIoT.App.Components.ErrorMessage
@using Microsoft.Azure.IIoT.OpcUa.Api.Registry;
@using Microsoft.Azure.IIoT.App.Common

@inject NavigationManager NavigationManager
@inject Registry RegistryHelper
@inject IRegistryServiceApi RegistryService
@inject RegistryServiceEvents RegistryServiceEvents
@inject UICommon CommonHelper

@implements IDisposable

<h1>Publishers</h1>

<table class="table @_tableView">
    <thead>
        <tr>
            <th class="width-large">Id</th>
            <th class="width-small">Sync Status</th>
            <th class="width-small">Connection Status</th>
            <th class="width-small">Version</th>
        </tr>
    </thead>
    <tbody>
        @foreach (var publisher in _pagedPublisherList.Results) {
            <tr>
                <td class="hover-text width-large">
                    <div>
                        @publisher.Id
                    </div>
                </td>
<<<<<<< HEAD
                @{string syncStatus = publisher.OutOfSync == null ? CommonHelper.None : publisher.OutOfSync == true ? "Out Of Sync" : "Synced";}
=======
                <td class="width-large">
                    <div class="space-wrap">
                        @{ string Capabilities = CommonHelper.None;}
                        @{ string HeartbeatInterval = CommonHelper.None;}
                        @{ string JobCheckInterval = CommonHelper.None;}
                        @{ string JobOrchestratorUrl = CommonHelper.None;}
                        @{ string MaxWorkers = CommonHelper.None;}
                        @if (publisher.Configuration != null) {
                            Capabilities = publisher.Configuration.Capabilities == null ? CommonHelper.None : publisher.Configuration.Capabilities.ToString();
                            HeartbeatInterval = publisher.Configuration.HeartbeatInterval == null ? CommonHelper.None : publisher.Configuration.HeartbeatInterval.ToString();
                            JobCheckInterval = publisher.Configuration.JobCheckInterval == null ? CommonHelper.None : publisher.Configuration.JobCheckInterval.ToString();
                            JobOrchestratorUrl = string.IsNullOrEmpty(publisher.Configuration.JobOrchestratorUrl) ? CommonHelper.None : publisher.Configuration.JobOrchestratorUrl;
                            MaxWorkers = publisher.Configuration.MaxWorkers == null ? CommonHelper.None : publisher.Configuration.MaxWorkers.ToString();
                        }
                        Capabilities: @Capabilities<br />
                        HeartbeatInterval: @HeartbeatInterval<br />
                        JobCheckInterval: @JobCheckInterval<br />
                        JobOrchestratorUrl: @JobOrchestratorUrl<br />
                        MaxWorkers: @MaxWorkers
                    </div>
                </td>
                <td class="hover-text width-medium">
                    <div>
                        @(string.IsNullOrEmpty(publisher.SiteId)
                            ? CommonHelper.None
                            : publisher.SiteId)
                    </div>
                </td>
>>>>>>> 6705e3ca
                <td class="hover-text width-small">
                    <div>
                        @(publisher.OutOfSync == null
                            ? CommonHelper.None
                            : publisher.OutOfSync == true
                                ? "Out Of Sync"
                                : "Synced")
                    </div>
                </td>
                @{string connectStatus = publisher.Connected == null
                    ? CommonHelper.None
                    : publisher.Connected == true
                        ? "Connected"
                        : "Disconnected";}
                <td class="hover-text width-small">
                    <div>
                        @{
                            string alt = connectStatus;

                            switch (connectStatus)
                            {
                                case "Connected":
                                    <i class="material-icons" title="@alt" aria-label="@alt">link</i>
                                    break;
                                case "Disconnected":
                                case "(None)":
                                    <i class="material-icons" title="@alt" aria-label="@alt">link_off</i>
                                    break;
                                default:
                                    <i class="material-icons" title="@alt" aria-label="@alt">help</i>
                                    break;
                            }
                        }
                    </div>
                </td>
                <td class="hover-text width-small">
                    <div>
                        @publisher.Version
                    </div>
                </td>
            </tr>
        }
    </tbody>
</table>
<div class="@_tableEmpty center">No Publishers found.</div>

<ErrorMessage PageError="@_pagedPublisherList.Error" Status="@null"></ErrorMessage>

<Pager Result=@PublisherList PageChanged="@(async(Page) => await PagerPageChangedAsync(Page))" />

<div class="loader-pos @CommonHelper.Spinner"></div><|MERGE_RESOLUTION|>--- conflicted
+++ resolved
@@ -39,38 +39,6 @@
                         @publisher.Id
                     </div>
                 </td>
-<<<<<<< HEAD
-                @{string syncStatus = publisher.OutOfSync == null ? CommonHelper.None : publisher.OutOfSync == true ? "Out Of Sync" : "Synced";}
-=======
-                <td class="width-large">
-                    <div class="space-wrap">
-                        @{ string Capabilities = CommonHelper.None;}
-                        @{ string HeartbeatInterval = CommonHelper.None;}
-                        @{ string JobCheckInterval = CommonHelper.None;}
-                        @{ string JobOrchestratorUrl = CommonHelper.None;}
-                        @{ string MaxWorkers = CommonHelper.None;}
-                        @if (publisher.Configuration != null) {
-                            Capabilities = publisher.Configuration.Capabilities == null ? CommonHelper.None : publisher.Configuration.Capabilities.ToString();
-                            HeartbeatInterval = publisher.Configuration.HeartbeatInterval == null ? CommonHelper.None : publisher.Configuration.HeartbeatInterval.ToString();
-                            JobCheckInterval = publisher.Configuration.JobCheckInterval == null ? CommonHelper.None : publisher.Configuration.JobCheckInterval.ToString();
-                            JobOrchestratorUrl = string.IsNullOrEmpty(publisher.Configuration.JobOrchestratorUrl) ? CommonHelper.None : publisher.Configuration.JobOrchestratorUrl;
-                            MaxWorkers = publisher.Configuration.MaxWorkers == null ? CommonHelper.None : publisher.Configuration.MaxWorkers.ToString();
-                        }
-                        Capabilities: @Capabilities<br />
-                        HeartbeatInterval: @HeartbeatInterval<br />
-                        JobCheckInterval: @JobCheckInterval<br />
-                        JobOrchestratorUrl: @JobOrchestratorUrl<br />
-                        MaxWorkers: @MaxWorkers
-                    </div>
-                </td>
-                <td class="hover-text width-medium">
-                    <div>
-                        @(string.IsNullOrEmpty(publisher.SiteId)
-                            ? CommonHelper.None
-                            : publisher.SiteId)
-                    </div>
-                </td>
->>>>>>> 6705e3ca
                 <td class="hover-text width-small">
                     <div>
                         @(publisher.OutOfSync == null
