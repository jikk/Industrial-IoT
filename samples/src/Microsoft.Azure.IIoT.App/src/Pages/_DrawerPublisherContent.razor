﻿@*------------------------------------------------------------
        Copyright (c) Microsoft Corporation.  All rights reserved.
        Licensed under the MIT License (MIT). See License.txt in the repo root for license information.
    ------------------------------------------------------------*@

@using Microsoft.Azure.IIoT.App.Services
<<<<<<< HEAD
@using Microsoft.Azure.IIoT.App.Models;
@using Microsoft.AspNetCore.Components;
@using Microsoft.Azure.IIoT.OpcUa.Api.Twin.Models;
=======
@using Microsoft.AspNetCore.Components;
>>>>>>> 6909e9a9

@inject Registry RegistryHelper

<div class="drawer-content list-group">
    <div class="list-group-item text-justify list-group-item-heading">
        <b>Enter configuration parameters.</b>
        <br><b>To apply default config leave the input field blank and click on apply</b>
    </div>
    <hr />
    <div class="list-group-item text-left">
        <div class="label">
            Node Id:
            <div class="body">@NodeData.Id</div>
        </div><br />
        <div class="label">
            Display Name:
            <div class="body">@NodeData.NodeName</div>
        </div><br />
              <EditForm Model="@InputData" OnValidSubmit="@UpdatePublishedNodeConfigAsync">
                  <FluentValidator />

                  <div class="form-group">
                      <div class="label">Publishing Interval ms</div>
                      <input @bind="@InputData.RequestedPublishingInterval" aria-label="PublishingInterval" type="text" class="form-control" placeholder="@(InputData.RequestedPublishingInterval)" />
                  </div><br />
                  <div class="form-group">
                      <div class="label">Sampling Interval ms </div>
                      <input @bind="@InputData.RequestedSamplingInterval" aria-label="SamplingInterval" type="text" class="form-control" placeholder="@(InputData.RequestedSamplingInterval)" />
                  </div><br />
                  <div class="form-group">
                      <div class="label">Heartbeat Interval sec</div>
                      <input @bind="@InputData.RequestedHeartbeatInterval" aria-label="HeartbeatInterval" type="text" class="form-control" placeholder="@(InputData.RequestedHeartbeatInterval)" />
                  </div><br />
                  <hr />
                  <ValidationSummary />
                  <div>
                      <button type="submit" class="btn btn-primary shadow-none">Apply</button>
                  </div>
              </EditForm>
<<<<<<< HEAD
    </div>
</div>

@code {
    [Parameter]
    public ListNode NodeData { get; set; }

    [Parameter]
    public EventCallback Onclick { get; set; }

    private ListNodeRequested _inputData { get; set; }

    /// <summary>
    /// OnInitialized
    /// </summary>
    protected override void OnInitialized()
    {
        if (NodeData.PublishedItem == null)
        {
            NodeData.PublishedItem = new PublishedItemApiModel();
        }

        _inputData = new ListNodeRequested(NodeData.PublishedItem);
    }


    /// <summary>
    /// Close Drawer and update discovery
    /// </summary>
    /// <param name="discoverer"></param>
    private async Task UpdatePublishedNodeConfigAsync()
    {
        NodeData.TryUpdateData(_inputData);
        await Onclick.InvokeAsync(NodeData);
    }
}
=======
</div>
</div>
>>>>>>> 6909e9a9
<|MERGE_RESOLUTION|>--- conflicted
+++ resolved
@@ -4,13 +4,9 @@
     ------------------------------------------------------------*@
 
 @using Microsoft.Azure.IIoT.App.Services
-<<<<<<< HEAD
 @using Microsoft.Azure.IIoT.App.Models;
+@using Microsoft.Azure.IIoT.OpcUa.Api.Twin.Models;
 @using Microsoft.AspNetCore.Components;
-@using Microsoft.Azure.IIoT.OpcUa.Api.Twin.Models;
-=======
-@using Microsoft.AspNetCore.Components;
->>>>>>> 6909e9a9
 
 @inject Registry RegistryHelper
 
@@ -50,44 +46,5 @@
                       <button type="submit" class="btn btn-primary shadow-none">Apply</button>
                   </div>
               </EditForm>
-<<<<<<< HEAD
     </div>
-</div>
-
-@code {
-    [Parameter]
-    public ListNode NodeData { get; set; }
-
-    [Parameter]
-    public EventCallback Onclick { get; set; }
-
-    private ListNodeRequested _inputData { get; set; }
-
-    /// <summary>
-    /// OnInitialized
-    /// </summary>
-    protected override void OnInitialized()
-    {
-        if (NodeData.PublishedItem == null)
-        {
-            NodeData.PublishedItem = new PublishedItemApiModel();
-        }
-
-        _inputData = new ListNodeRequested(NodeData.PublishedItem);
-    }
-
-
-    /// <summary>
-    /// Close Drawer and update discovery
-    /// </summary>
-    /// <param name="discoverer"></param>
-    private async Task UpdatePublishedNodeConfigAsync()
-    {
-        NodeData.TryUpdateData(_inputData);
-        await Onclick.InvokeAsync(NodeData);
-    }
-}
-=======
-</div>
-</div>
->>>>>>> 6909e9a9
+</div>