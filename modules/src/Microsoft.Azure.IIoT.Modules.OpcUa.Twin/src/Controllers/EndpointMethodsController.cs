// ------------------------------------------------------------
//  Copyright (c) Microsoft Corporation.  All rights reserved.
//  Licensed under the MIT License (MIT). See License.txt in the repo root for license information.
// ------------------------------------------------------------

namespace Microsoft.Azure.IIoT.Modules.OpcUa.Twin.Controllers {
    using Microsoft.Azure.IIoT.Modules.OpcUa.Twin.Filters;
    using Microsoft.Azure.IIoT.Modules.OpcUa.Twin.Models;
    using Microsoft.Azure.IIoT.Module.Framework;
    using Microsoft.Azure.IIoT.OpcUa.Api.Twin.Models;
    using Microsoft.Azure.IIoT.OpcUa.Api.History.Models;
    using Microsoft.Azure.IIoT.OpcUa.Core.Models;
    using Microsoft.Azure.IIoT.OpcUa.Edge;
    using Microsoft.Azure.IIoT.OpcUa.Twin;
    using Microsoft.Azure.IIoT.OpcUa.History;
    using Microsoft.Azure.IIoT.Serializers;
    using System;
    using System.Threading.Tasks;
    using Prometheus;

    /// <summary>
    /// Endpoint methods controller
    /// </summary>
    [Version(1)]
    [Version(2)]
    [ExceptionsFilter]
    public class EndpointMethodsController : IMethodController {

        /// <summary>
        /// Create controller with service
        /// </summary>
        /// <param name="browse"></param>
        /// <param name="nodes"></param>
        /// <param name="historian"></param>
        /// <param name="twin"></param>
        /// <param name="upload"></param>
        public EndpointMethodsController(ITwinServices twin, IBrowseServices<EndpointModel> browse,
            INodeServices<EndpointModel> nodes, IHistoricAccessServices<EndpointModel> historian,
<<<<<<< HEAD
            TransferServices<EndpointModel> upload) {
=======
            ITransferServices<EndpointModel> upload) {
>>>>>>> f8e8586f
            _browse = browse ?? throw new ArgumentNullException(nameof(browse));
            _upload = upload ?? throw new ArgumentNullException(nameof(upload));
            _historian = historian ?? throw new ArgumentNullException(nameof(historian));
            _nodes = nodes ?? throw new ArgumentNullException(nameof(nodes));
            _twin = twin ?? throw new ArgumentNullException(nameof(twin));
        }

        /// <summary>
        /// Start model upload
        /// </summary>
        /// <param name="request"></param>
        /// <returns></returns>
        public async Task<ModelUploadStartResponseApiModel> ModelUploadStartAsync(
            ModelUploadStartRequestApiModel request) {
            kModelUploadStartAsync.Inc();
            if (request == null) {
                throw new ArgumentNullException(nameof(request));
            }
            var result = await _upload.ModelUploadStartAsync(
                await _twin.GetEndpointAsync(), request.ToServiceModel());
            return result.ToApiModel();
        }

        /// <summary>
        /// Browse
        /// </summary>
        /// <param name="request"></param>
        /// <returns></returns>
        public async Task<BrowseResponseApiModel> BrowseAsync(
            BrowseRequestInternalApiModel request) {
            kBrowseAsync.Inc();
            BrowseResponseApiModel model;
            using (kBrowseHistAsync.NewTimer()) {
                if (request == null) {
                    throw new ArgumentNullException(nameof(request));
                }
                var result = await _browse.NodeBrowseFirstAsync(
                    await _twin.GetEndpointAsync(), request.ToServiceModel());
                model = result.ToApiModel();
            }
            return model;
        }

        /// <summary>
        /// Browse next
        /// </summary>
        /// <param name="request"></param>
        /// <returns></returns>
        public async Task<BrowseNextResponseApiModel> BrowseNextAsync(
            BrowseNextRequestInternalApiModel request) {
            kBrowseNextAsync.Inc();
            if (request == null) {
                throw new ArgumentNullException(nameof(request));
            }
            var result = await _browse.NodeBrowseNextAsync(
                await _twin.GetEndpointAsync(), request.ToServiceModel());
            return result.ToApiModel();
        }

        /// <summary>
        /// Browse by path
        /// </summary>
        /// <param name="request"></param>
        /// <returns></returns>
        public async Task<BrowsePathResponseApiModel> BrowsePathAsync(
            BrowsePathRequestInternalApiModel request) {
            kBrowsePathAsync.Inc();
            if (request == null) {
                throw new ArgumentNullException(nameof(request));
            }
            var result = await _browse.NodeBrowsePathAsync(
                await _twin.GetEndpointAsync(), request.ToServiceModel());
            return result.ToApiModel();
        }

        /// <summary>
        /// Read
        /// </summary>
        /// <param name="request"></param>
        /// <returns></returns>
        public async Task<ValueReadResponseApiModel> ValueReadAsync(
            ValueReadRequestApiModel request) {
            kValueReadAsync.Inc();
            ValueReadResponseApiModel model;
            using (kValueReadHistAsync.NewTimer()) {
                if (request == null) {
                    throw new ArgumentNullException(nameof(request));
                }
                var result = await _nodes.NodeValueReadAsync(
                    await _twin.GetEndpointAsync(), request.ToServiceModel());
                model = result.ToApiModel();
            }
            return model;
        }

        /// <summary>
        /// Write
        /// </summary>
        /// <param name="request"></param>
        /// <returns></returns>
        public async Task<ValueWriteResponseApiModel> ValueWriteAsync(
            ValueWriteRequestApiModel request) {
            kValueWriteAsync.Inc();
            if (request == null) {
                throw new ArgumentNullException(nameof(request));
            }
            var result = await _nodes.NodeValueWriteAsync(
                await _twin.GetEndpointAsync(), request.ToServiceModel());
            return result.ToApiModel();
        }

        /// <summary>
        /// Get meta data
        /// </summary>
        /// <param name="request"></param>
        /// <returns></returns>
        public async Task<MethodMetadataResponseApiModel> MethodMetadataAsync(
            MethodMetadataRequestApiModel request) {
            kMethodMetadataAsync.Inc();
            if (request == null) {
                throw new ArgumentNullException(nameof(request));
            }
            var result = await _nodes.NodeMethodGetMetadataAsync(
                await _twin.GetEndpointAsync(), request.ToServiceModel());
            return result.ToApiModel();
        }

        /// <summary>
        /// Call
        /// </summary>
        /// <param name="request"></param>
        /// <returns></returns>
        public async Task<MethodCallResponseApiModel> MethodCallAsync(
            MethodCallRequestApiModel request) {
            kMethodCallAsync.Inc();
            if (request == null) {
                throw new ArgumentNullException(nameof(request));
            }
            var result = await _nodes.NodeMethodCallAsync(
                await _twin.GetEndpointAsync(), request.ToServiceModel());
            return result.ToApiModel();
        }

        /// <summary>
        /// Read attributes
        /// </summary>
        /// <param name="request"></param>
        /// <returns></returns>
        public async Task<ReadResponseApiModel> NodeReadAsync(
            ReadRequestApiModel request) {
            kNodeReadAsync.Inc();
            if (request == null) {
                throw new ArgumentNullException(nameof(request));
            }
            var result = await _nodes.NodeReadAsync(
                await _twin.GetEndpointAsync(), request.ToServiceModel());
            return result.ToApiModel();
        }

        /// <summary>
        /// Write attributes
        /// </summary>
        /// <param name="request"></param>
        /// <returns></returns>
        public async Task<WriteResponseApiModel> NodeWriteAsync(
            WriteRequestApiModel request) {
            kNodeWriteAsync.Inc();
            if (request == null) {
                throw new ArgumentNullException(nameof(request));
            }
            var result = await _nodes.NodeWriteAsync(
                await _twin.GetEndpointAsync(), request.ToServiceModel());
            return result.ToApiModel();
        }

        /// <summary>
        /// Read history
        /// </summary>
        /// <param name="request"></param>
        /// <returns></returns>
        public async Task<HistoryReadResponseApiModel<VariantValue>> HistoryReadAsync(
            HistoryReadRequestApiModel<VariantValue> request) {
            kHistoryReadAsync.Inc();
            if (request == null) {
                throw new ArgumentNullException(nameof(request));
            }
            var result = await _historian.HistoryReadAsync(
               await _twin.GetEndpointAsync(), request.ToServiceModel());
            return result.ToApiModel();
        }

        /// <summary>
        /// Read next history
        /// </summary>
        /// <param name="request"></param>
        /// <returns></returns>
        public async Task<HistoryReadNextResponseApiModel<VariantValue>> HistoryReadNextAsync(
            HistoryReadNextRequestApiModel request) {
            if (request == null) {
                throw new ArgumentNullException(nameof(request));
            }
            var result = await _historian.HistoryReadNextAsync(
               await _twin.GetEndpointAsync(), request.ToServiceModel());
            return result.ToApiModel();
        }

        /// <summary>
        /// Update history
        /// </summary>
        /// <param name="request"></param>
        /// <returns></returns>
        public async Task<HistoryUpdateResponseApiModel> HistoryUpdateAsync(
            HistoryUpdateRequestApiModel<VariantValue> request) {
            kHistoryUpdateAsync.Inc();
            if (request == null) {
                throw new ArgumentNullException(nameof(request));
            }
            var result = await _historian.HistoryUpdateAsync(
               await _twin.GetEndpointAsync(), request.ToServiceModel());
            return result.ToApiModel();
        }

        private readonly IBrowseServices<EndpointModel> _browse;
        private readonly ITransferServices<EndpointModel> _upload;
        private readonly IHistoricAccessServices<EndpointModel> _historian;
        private readonly INodeServices<EndpointModel> _nodes;
        private readonly ITwinServices _twin;

        private static readonly string kTwinMetricsPrefix = "iiot_edge_twin_";
        private static readonly Counter kBrowseAsync = Metrics
            .CreateCounter(kTwinMetricsPrefix + "browse", "call to browseAsync");
        private static readonly Histogram kBrowseHistAsync = Metrics
            .CreateHistogram(kTwinMetricsPrefix + "browse_hist", "call to browseAsync");
        private static readonly Counter kBrowseNextAsync = Metrics
            .CreateCounter(kTwinMetricsPrefix + "browse_next", "call to browseNextAsync");
        private static readonly Counter kBrowsePathAsync = Metrics
            .CreateCounter(kTwinMetricsPrefix + "browse_path", "call to browsePathAsync");
        private static readonly Counter kHistoryReadAsync = Metrics
            .CreateCounter(kTwinMetricsPrefix + "history_read", "call to historyReadAsync");
        private static readonly Counter kHistoryUpdateAsync = Metrics
            .CreateCounter(kTwinMetricsPrefix + "history_update", "call to historyUpdateAsync");
        private static readonly Counter kNodeReadAsync = Metrics
            .CreateCounter(kTwinMetricsPrefix + "node_read", "call to nodeReadAsync");
        private static readonly Counter kNodeWriteAsync = Metrics
            .CreateCounter(kTwinMetricsPrefix + "node_write", "call to nodeWriteAsync");
        private static readonly Counter kValueReadAsync = Metrics
            .CreateCounter(kTwinMetricsPrefix + "value_read", "call to valueReadAsync");
        private static readonly Histogram kValueReadHistAsync = Metrics
            .CreateHistogram(kTwinMetricsPrefix + "value_read_hist", "call to valueReadAsync");
        private static readonly Counter kValueWriteAsync = Metrics
            .CreateCounter(kTwinMetricsPrefix + "value_write", "call to valueWriteAsync");
        private static readonly Counter kModelUploadStartAsync = Metrics
            .CreateCounter(kTwinMetricsPrefix + "model_upload_start", "call to modelUploadStartrAsync");
        private static readonly Counter kMethodCallAsync = Metrics
            .CreateCounter(kTwinMetricsPrefix + "method_call", "call to methodCallAsync");
        private static readonly Counter kMethodMetadataAsync = Metrics
            .CreateCounter(kTwinMetricsPrefix + "method_metadata", "call to methodMetadataAsync");
    }
}<|MERGE_RESOLUTION|>--- conflicted
+++ resolved
@@ -36,11 +36,7 @@
         /// <param name="upload"></param>
         public EndpointMethodsController(ITwinServices twin, IBrowseServices<EndpointModel> browse,
             INodeServices<EndpointModel> nodes, IHistoricAccessServices<EndpointModel> historian,
-<<<<<<< HEAD
-            TransferServices<EndpointModel> upload) {
-=======
             ITransferServices<EndpointModel> upload) {
->>>>>>> f8e8586f
             _browse = browse ?? throw new ArgumentNullException(nameof(browse));
             _upload = upload ?? throw new ArgumentNullException(nameof(upload));
             _historian = historian ?? throw new ArgumentNullException(nameof(historian));
