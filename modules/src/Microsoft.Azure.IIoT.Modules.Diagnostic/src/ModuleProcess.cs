// ------------------------------------------------------------
//  Copyright (c) Microsoft Corporation.  All rights reserved.
//  Licensed under the MIT License (MIT). See License.txt in the repo root for license information.
// ------------------------------------------------------------

namespace Microsoft.Azure.IIoT.Modules.Diagnostic {
    using Microsoft.Azure.IIoT.Modules.Diagnostic.Runtime;
    using Microsoft.Azure.IIoT.Modules.Diagnostic.Services.Default;
    using Microsoft.Azure.IIoT.Module.Framework;
    using Microsoft.Azure.IIoT.Module.Framework.Services;
    using Microsoft.Azure.IIoT.Module.Framework.Client;
    using Microsoft.Azure.IIoT.Serializers;
    using Microsoft.Azure.IIoT.Utils;
    using Microsoft.Extensions.Configuration;
    using Autofac;
    using System;
    using System.Runtime.Loader;
    using System.Threading.Tasks;
    using System.Diagnostics;
    using System.Threading;
    using Serilog;
    using Prometheus;

    /// <summary>
    /// Module Process
    /// </summary>
    public class ModuleProcess : IProcessControl {

        /// <summary>
        /// Site of the module
        /// </summary>
        public string SiteId { get; set; }

        /// <summary>
        /// Whethr the module is running
        /// </summary>

        public event EventHandler<bool> OnRunning;

        /// <summary>
        /// Create process
        /// </summary>
        /// <param name="config"></param>
        public ModuleProcess(IConfiguration config) {
            _config = config;
            _exitCode = 0;
            _exit = new TaskCompletionSource<bool>();
            AssemblyLoadContext.Default.Unloading += _ => _exit.TrySetResult(true);
            SiteId = _config?.GetValue<string>("site", null);
        }

        /// <inheritdoc/>
        public void Reset() {
            _reset.TrySetResult(true);
        }

        /// <inheritdoc/>
        public void Exit(int exitCode) {

            // Shut down gracefully.
            _exitCode = exitCode;
            _exit.TrySetResult(true);

            if (Host.IsContainer) {
                // Set timer to kill the entire process after 5 minutes.
#pragma warning disable IDE0067 // Dispose objects before losing scope
                var _ = new Timer(o => {
                    Log.Logger.Fatal("Killing non responsive module process!");
                    Process.GetCurrentProcess().Kill();
                }, null, TimeSpan.FromMinutes(5), TimeSpan.FromMinutes(5));
#pragma warning restore IDE0067 // Dispose objects before losing scope
            }
        }

        /// <summary>
        /// Run module host
        /// </summary>
        public async Task<int> RunAsync() {
            // Wait until the module unloads
            while (true) {
                using (var hostScope = ConfigureContainer(_config)) {
                    _reset = new TaskCompletionSource<bool>();
                    var module = hostScope.Resolve<IModuleHost>();
                    var logger = hostScope.Resolve<ILogger>();
                    IMetricServer server = null;
                    try {
                        // Start module
<<<<<<< HEAD
                        var product = "Diagnostic_" +
                            GetType().Assembly.GetReleaseVersion().ToString();
                        await module.StartAsync("diagnostic", SiteId, product, this);
                        if (hostScope.TryResolve(out server)) {
                            server.Start();
                        }
=======
                        var version = GetType().Assembly.GetReleaseVersion().ToString();
                        await module.StartAsync("diagnostic", SiteId,
                            "Diagnostic", version, this);
>>>>>>> 68160125
                        OnRunning?.Invoke(this, true);
                        await Task.WhenAny(_reset.Task, _exit.Task);
                        if (_exit.Task.IsCompleted) {
                            logger.Information("Module exits...");
                            return _exitCode;
                        }
                        _reset = new TaskCompletionSource<bool>();
                        logger.Information("Module reset...");
                    }
                    catch (Exception ex) {
                        logger.Error(ex, "Error during module execution - restarting!");
                    }
                    finally {
                        if (server != null) {
                            await server.StopAsync();
                        }
                        await module.StopAsync();
                        OnRunning?.Invoke(this, false);
                    }
                }
            }
        }

        /// <summary>
        /// Autofac configuration.
        /// </summary>
        /// <param name="configuration"></param>
        /// <returns></returns>
        private IContainer ConfigureContainer(IConfiguration configuration) {

            var config = new Config(configuration);
            var builder = new ContainerBuilder();

            // Register configuration interfaces
            builder.RegisterInstance(config)
                .AsImplementedInterfaces();
            builder.RegisterInstance(this)
                .AsImplementedInterfaces();

            // register logger
            builder.AddConsoleLogger();
            // Register module framework
            builder.RegisterModule<ModuleFramework>();
            builder.RegisterModule<NewtonSoftJsonModule>();

            // Register test publisher
            builder.RegisterType<TestTelemetry>()
                .AsImplementedInterfaces().InstancePerLifetimeScope();

            // Register controllers
            builder.RegisterType<v2.Supervisor.DiagnosticMethodsController>()
                .AsImplementedInterfaces().InstancePerLifetimeScope();
            builder.RegisterType<v2.Supervisor.DiagnosticSettingsController>()
                .AsImplementedInterfaces().InstancePerLifetimeScope();

            return builder.Build();
        }

        private readonly IConfiguration _config;
        private readonly TaskCompletionSource<bool> _exit;
        private TaskCompletionSource<bool> _reset;
        private int _exitCode;
    }
}<|MERGE_RESOLUTION|>--- conflicted
+++ resolved
@@ -84,19 +84,12 @@
                     var logger = hostScope.Resolve<ILogger>();
                     IMetricServer server = null;
                     try {
-                        // Start module
-<<<<<<< HEAD
-                        var product = "Diagnostic_" +
-                            GetType().Assembly.GetReleaseVersion().ToString();
-                        await module.StartAsync("diagnostic", SiteId, product, this);
+                        var version = GetType().Assembly.GetReleaseVersion().ToString();
+                        await module.StartAsync("diagnostic", SiteId,
+                            "Diagnostic", version, this);
                         if (hostScope.TryResolve(out server)) {
                             server.Start();
                         }
-=======
-                        var version = GetType().Assembly.GetReleaseVersion().ToString();
-                        await module.StartAsync("diagnostic", SiteId,
-                            "Diagnostic", version, this);
->>>>>>> 68160125
                         OnRunning?.Invoke(this, true);
                         await Task.WhenAny(_reset.Task, _exit.Task);
                         if (_exit.Task.IsCompleted) {
